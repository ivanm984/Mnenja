--- conflicted
+++ resolved
@@ -1270,13 +1270,8 @@
 
     // KLJUČNI SLOVAR PODATKOV ZA DINAMIČNO GENERIRANJE POLJ
     const keyLabels = {
-<<<<<<< HEAD
         'glavni_objekt': 'OBJEKT (opis funkcije)', 'vrsta_gradnje': 'VRSTA GRADNJE',
         'klasifikacija_cc_si': 'CC-SI klasifikacija', 'nezahtevni_objekti': 'Nezahtevni objekti v projektu',
-=======
-        'glavni_objekt': 'Glavni objekt / funkcija', 'vrsta_gradnje': 'Vrsta gradnje',
-        'klasifikacija_cc_si': 'CC-SI / klasifikacija', 'nezahtevni_objekti': 'Nezahtevni objekti v projektu',
->>>>>>> cb4ce444
         'enostavni_objekti': 'Enostavni objekti v projektu', 'vzdrzevalna_dela': 'Vzdrževalna dela / manjša rekonstrukcija',
         'parcela_objekta': 'Gradbena parcela (št.)', 'stevilke_parcel_ko': 'Vse parcele in k.o.',
         'velikost_parcel': 'Skupna velikost parcel', 'velikost_obstojecega_objekta': 'Velikost obstoječega objekta',
@@ -1357,11 +1352,7 @@
         // Prikaz in urejanje razširjenih ključnih podatkov
         for (const key in keyLabels) {
             const label = keyLabels[key];
-<<<<<<< HEAD
-            const value = (typeof data[key] === 'string' && data[key].trim()) ? data[key].trim() : "Ni podatka v dokumentaciji";
-=======
             const value = data[key] || "Ni podatka v dokumentaciji";
->>>>>>> cb4ce444
             const isTextArea = ['stevilke_parcel_ko', 'odmiki_parcel', 'komunalni_prikljucki', 'nezahtevni_objekti', 'enostavni_objekti', 'vzdrzevalna_dela'].includes(key);
 
             const div = document.createElement("div");
