--- conflicted
+++ resolved
@@ -524,14 +524,8 @@
     non_compliant_ids_json: str = Form(...),
     revision_files: List[UploadFile] = File(...),
 ) -> JSONResponse:
-<<<<<<< HEAD
-    """
-    Handles re-analysis of non-compliant items based on uploaded revision files.
-    """
-=======
     """Handles re-analysis of non-compliant items based on uploaded revision files."""
 
->>>>>>> c3d55d79
     session = _ensure_session(session_id)
 
     try:
@@ -545,10 +539,7 @@
         raise HTTPException(status_code=400, detail="Naložite vsaj en popravljen PDF dokument.")
 
     new_text_parts: List[str] = []
-<<<<<<< HEAD
-=======
     new_image_payloads: List[bytes] = []
->>>>>>> c3d55d79
 
     for upload in revision_files:
         file_bytes = _read_upload(upload)
@@ -559,9 +550,6 @@
         if text_content:
             new_text_parts.append(text_content)
 
-<<<<<<< HEAD
-    updated_project_text = session.get("project_text", "") + "\n\n--- DODATEK IZ POPRAVKA ---\n\n" + "\n\n".join(new_text_parts)
-=======
         # Zaenkrat predpostavimo, da za ponovno analizo besedilo zadošča.
         # Po potrebi lahko dodamo pretvorbo v slike in jih shranimo v new_image_payloads.
 
@@ -570,7 +558,6 @@
         updated_project_text = (
             updated_project_text + "\n\n--- DODATEK IZ POPRAVKA ---\n\n" + "\n\n".join(new_text_parts)
         )
->>>>>>> c3d55d79
 
     all_requirements = session.get("requirements", [])
     if not all_requirements:
@@ -585,11 +572,7 @@
         db_manager,
         session.get("key_data", {}),
         session.get("eup", []),
-<<<<<<< HEAD
-        session.get("namenska_raba", [])
-=======
         session.get("namenska_raba", []),
->>>>>>> c3d55d79
     )
 
     prompt = build_prompt(
@@ -600,13 +583,9 @@
         vector_context=hybrid_context.get("context_text", ""),
     )
 
-<<<<<<< HEAD
-    images = _load_revision_images(session.get("image_payloads", []))
-=======
     existing_images = list(session.get("image_payloads", []) or [])
     existing_images.extend(new_image_payloads)
     images = _load_revision_images(existing_images)
->>>>>>> c3d55d79
     ai_response = call_gemini(prompt, images)
     new_results = parse_ai_response(ai_response, scoped_requirements)
 
@@ -624,22 +603,11 @@
     session_update = {
         "project_text": updated_project_text,
         "results_map": existing_results,
-<<<<<<< HEAD
-        "non_compliant_ids": final_non_compliant_ids,
-=======
         "image_payloads": existing_images,
->>>>>>> c3d55d79
         "updated_at": datetime.utcnow().isoformat(),
     }
     _update_session(session_id, session_update)
 
-<<<<<<< HEAD
-    return JSONResponse({
-        "message": "Ponovna analiza je zaključena.",
-        "updated_results": new_results,
-        "non_compliant_ids": final_non_compliant_ids,
-    })
-=======
     return JSONResponse(
         {
             "message": "Ponovna analiza je zaključena.",
@@ -647,7 +615,6 @@
             "non_compliant_ids": final_non_compliant_ids,
         }
     )
->>>>>>> c3d55d79
 
 
 @frontend_router.post("/confirm-report")
