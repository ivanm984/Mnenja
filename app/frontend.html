<!DOCTYPE html>
<html lang="sl" data-theme="light">
<head>
    <meta charset="UTF-8" />
    <meta name="viewport" content="width=device-width, initial-scale=1.0" />
    <meta http-equiv="Cache-Control" content="no-cache, no-store, must-revalidate" />
    <meta http-equiv="Pragma" content="no-cache" />
    <meta http-equiv="Expires" content="0" />
    <title>IZDELAVA MNENJA O SKADNOSTI S PIA</title>
    <link rel="preconnect" href="https://fonts.googleapis.com">
    <link rel="preconnect" href="https://fonts.gstatic.com" crossorigin>
    <link href="https://fonts.googleapis.com/css2?family=Inter:wght@400;500;600;700&display=swap" rel="stylesheet">
    <style>
        :root {
            --transition-theme: 0.4s ease;
            font-size: 16px;
        }

        :root[data-theme="light"] {
            color-scheme: light;
            --bg-gradient: radial-gradient(circle at top left, rgba(37, 99, 235, 0.14), transparent 55%),
                            radial-gradient(circle at bottom right, rgba(34, 197, 94, 0.16), transparent 60%),
                            #f5f7ff;
            --card: rgba(255, 255, 255, 0.92);
            --muted: #5b6479;
            --text: #0f172a;
            --border: rgba(148, 163, 184, 0.32);
            --text-strong: #0f172a;
            --text-soft: rgba(15, 23, 42, 0.72);
            --text-subtle: rgba(15, 23, 42, 0.65);
            --primary: #2563eb;
            --primary-dark: #1d4ed8;
            --danger: #dc2626;
            --success: #16a34a;
            --warning: #f97316;
            --glow: rgba(37, 99, 235, 0.18);
            --hint-bg: rgba(37, 99, 235, 0.08);
            --table-header-bg: rgba(37, 99, 235, 0.08);
            --table-row-hover: rgba(37, 99, 235, 0.05);
            --floating-bg: rgba(255, 255, 255, 0.9);
            --floating-border: rgba(148, 163, 184, 0.35);
            --floating-shadow: 0 20px 45px rgba(15, 23, 42, 0.18);
            --radius-lg: 22px;
            --radius-md: 16px;
            --shadow-lg: 0 28px 60px rgba(15, 23, 42, 0.16);
            --shadow-md: 0 20px 40px rgba(15, 23, 42, 0.12);
            --shadow-sm: 0 12px 24px rgba(15, 23, 42, 0.08);
        }

        :root[data-theme="dark"] {
            color-scheme: dark;
            --bg-gradient: radial-gradient(circle at top left, rgba(96, 165, 250, 0.12), transparent 50%),
                            radial-gradient(circle at bottom right, rgba(45, 212, 191, 0.12), transparent 60%),
                            #0b1220;
            --card: rgba(15, 23, 42, 0.9);
            --muted: rgba(209, 213, 219, 0.7);
            --text: #e2e8f0;
            --text-strong: #f8fafc;
            --text-soft: rgba(226, 232, 240, 0.86);
            --text-subtle: rgba(148, 163, 184, 0.9);
            --border: rgba(51, 65, 85, 0.6);
            --primary: #60a5fa;
            --primary-dark: #3b82f6;
            --danger: #f87171;
            --success: #34d399;
            --warning: #fb923c;
            --glow: rgba(96, 165, 250, 0.28);
            --hint-bg: rgba(96, 165, 250, 0.12);
            --table-header-bg: rgba(30, 41, 59, 0.9);
            --table-row-hover: rgba(37, 99, 235, 0.12);
            --floating-bg: rgba(15, 23, 42, 0.86);
            --floating-border: rgba(96, 165, 250, 0.3);
            --floating-shadow: 0 24px 48px rgba(8, 13, 23, 0.55);
            --radius-lg: 22px;
            --radius-md: 16px;
            --shadow-lg: 0 32px 80px rgba(8, 13, 23, 0.6);
            --shadow-md: 0 24px 48px rgba(8, 13, 23, 0.5);
            --shadow-sm: 0 16px 32px rgba(8, 13, 23, 0.45);
        }

        * {
            box-sizing: border-box;
        }

        body {
            margin: 0;
            font-family: 'Inter', -apple-system, BlinkMacSystemFont, 'Segoe UI', Roboto, sans-serif;
            background: var(--bg-gradient);
            color: var(--text);
            min-height: 100vh;
            display: flex;
            justify-content: center;
            padding: clamp(28px, 4vw, 64px) clamp(20px, 4vw, 72px);
            transition: background var(--transition-theme), color var(--transition-theme);
            position: relative;
        }

        body::before {
            content: '';
            position: fixed;
            inset: 0;
            pointer-events: none;
            background: radial-gradient(circle at 20% 20%, var(--glow), transparent 55%),
                        radial-gradient(circle at 80% 30%, rgba(34, 197, 94, 0.12), transparent 65%);
            opacity: 0.6;
            transition: opacity var(--transition-theme), background var(--transition-theme);
        }

        :root[data-theme="dark"] body::before {
            opacity: 0.45;
            background: radial-gradient(circle at 18% 25%, rgba(96, 165, 250, 0.25), transparent 55%),
                        radial-gradient(circle at 75% 25%, rgba(45, 212, 191, 0.2), transparent 60%);
        }

        [v-cloak] { display: none !important; }

        a { color: inherit; }

        .app-shell {
            width: min(1360px, 100%);
            display: flex;
            flex-direction: column;
            gap: 32px;
        }

        .hero {
            background: linear-gradient(135deg, rgba(37, 99, 235, 0.18), rgba(14, 165, 233, 0.14));
            padding: clamp(32px, 3vw, 48px);
            border-radius: var(--radius-lg);
            box-shadow: var(--shadow-lg);
            color: var(--text);
            display: grid;
            gap: 24px;
            position: relative;
            overflow: hidden;
        }

        .hero::after {
            content: '';
            position: absolute;
            inset: -120px;
            background: radial-gradient(circle at 20% 30%, rgba(255, 255, 255, 0.18), transparent 55%),
                        radial-gradient(circle at 80% 70%, rgba(59, 130, 246, 0.18), transparent 60%);
            opacity: 0.7;
            pointer-events: none;
            transition: opacity var(--transition-theme);
        }

        :root[data-theme="dark"] .hero {
            background: linear-gradient(135deg, rgba(37, 99, 235, 0.22), rgba(13, 148, 136, 0.18));
        }

        :root[data-theme="dark"] .hero::after {
            opacity: 0.45;
        }

        .top-bar {
            display: flex;
            align-items: center;
            justify-content: space-between;
            gap: 16px;
            position: relative;
            z-index: 1;
        }

        .brand {
            display: inline-flex;
            align-items: center;
            gap: 10px;
            font-weight: 700;
            font-size: 1.05rem;
            letter-spacing: 0.04em;
        }

        .brand-icon {
            display: inline-flex;
            align-items: center;
            justify-content: center;
            width: 40px;
            height: 40px;
            border-radius: 14px;
            background: rgba(255, 255, 255, 0.22);
            color: var(--primary);
            box-shadow: inset 0 0 0 1px rgba(255, 255, 255, 0.4);
        }

        :root[data-theme="dark"] .brand-icon {
            background: rgba(148, 163, 184, 0.12);
            color: #bfdbfe;
            box-shadow: inset 0 0 0 1px rgba(148, 163, 184, 0.25);
        }

        .theme-toggle {
            border-radius: 999px;
            border: 1px solid rgba(255, 255, 255, 0.35);
            background: rgba(255, 255, 255, 0.18);
            color: var(--text);
            display: inline-flex;
            align-items: center;
            gap: 10px;
            padding: 10px 18px;
            font-weight: 600;
            font-size: 0.95rem;
            cursor: pointer;
            transition: transform 0.2s ease, background 0.2s ease, border-color 0.2s ease, color 0.2s ease;
            backdrop-filter: blur(12px);
        }

        .theme-toggle span.icon {
            font-size: 1.2rem;
        }

        .theme-toggle:hover {
            transform: translateY(-1px);
            background: rgba(255, 255, 255, 0.24);
        }

        :root[data-theme="dark"] .theme-toggle {
            border-color: rgba(148, 163, 184, 0.4);
            background: rgba(30, 41, 59, 0.65);
            color: #e2e8f0;
        }

        :root[data-theme="dark"] .theme-toggle:hover {
            background: rgba(30, 41, 59, 0.8);
        }

        .hero h1 {
            margin: 0;
            font-size: clamp(2.1rem, 1rem + 2vw, 2.8rem);
            line-height: 1.1;
        }

        .hero p {
            margin: 0;
            max-width: 680px;
            color: var(--text-soft);
            font-size: 1.05rem;
            line-height: 1.65;
        }

        .steps {
            display: grid;
            grid-template-columns: repeat(auto-fit, minmax(180px, 1fr));
            gap: 14px;
        }

        .step-card {
            backdrop-filter: blur(12px);
            background: var(--card);
            border: 2px solid var(--border);
            border-radius: var(--radius-md);
            padding: 18px 20px;
            box-shadow: var(--shadow-sm);
            display: grid;
            gap: 8px;
            transition: border-color 0.3s ease, box-shadow 0.3s ease, transform 0.3s ease;
        }

        .step-card.active {
            border-color: rgba(37, 99, 235, 0.65);
            box-shadow: 0 0 0 3px rgba(37, 99, 235, 0.18);
            transform: translateY(-2px);
        }

        .step-card.completed {
            border-color: rgba(22, 163, 74, 0.45);
        }

        .step-card strong {
            display: inline-flex;
            align-items: center;
            justify-content: center;
            width: 36px;
            height: 36px;
            border-radius: 12px;
            background: rgba(37, 99, 235, 0.14);
            color: var(--primary);
            font-size: 1.1rem;
        }

        :root[data-theme="dark"] .step-card {
            background: rgba(15, 23, 42, 0.86);
            border-color: rgba(96, 165, 250, 0.22);
        }

        :root[data-theme="dark"] .step-card strong {
            background: rgba(96, 165, 250, 0.18);
            color: #bfdbfe;
        }

        .surface {
            background: var(--card);
            border-radius: var(--radius-lg);
            box-shadow: var(--shadow-md);
            padding: clamp(28px, 2.4vw, 36px);
            display: grid;
            gap: 28px;
        }

        .section-head {
            display: flex;
            justify-content: space-between;
            gap: 18px;
            align-items: center;
            flex-wrap: wrap;
        }

        .section-title {
            font-weight: 700;
            font-size: 1.3rem;
            display: flex;
            gap: 12px;
            align-items: center;
        }

        .badge {
            width: 42px;
            height: 42px;
            border-radius: 16px;
            display: inline-flex;
            align-items: center;
            justify-content: center;
            background: rgba(37, 99, 235, 0.12);
            color: var(--primary);
            font-weight: 600;
            font-size: 1.1rem;
        }

        .subtitle {
            color: var(--text-soft);
            font-size: 0.98rem;
            line-height: 1.6;
            margin: 0;
        }

        .session-status {
            display: inline-flex;
            align-items: center;
            gap: 10px;
            padding: 10px 16px;
            border-radius: 999px;
            background: var(--hint-bg);
            font-weight: 600;
            font-size: 0.9rem;
            color: var(--primary);
            max-width: 100%;
        }

        .session-status .session-label {
            text-transform: uppercase;
            letter-spacing: 0.05em;
        }

        .session-status .session-value {
            color: var(--text-strong);
            word-break: break-all;
        }

        .session-status.is-inactive {
            background: rgba(148, 163, 184, 0.18);
            color: var(--text-subtle);
        }

        .session-status.is-inactive .session-value {
            color: var(--text-soft);
        }

        .upload-drop {
            border: 2px dashed rgba(37, 99, 235, 0.3);
            border-radius: var(--radius-md);
            padding: clamp(24px, 2.6vw, 36px);
            background: var(--card);
            display: grid;
            gap: 18px;
            transition: border 0.25s ease, background 0.25s ease, box-shadow 0.25s ease;
        }

        .upload-drop.is-dragging {
            border-color: var(--primary);
            background: rgba(237, 242, 255, 0.95);
            box-shadow: 0 22px 46px rgba(37, 99, 235, 0.16);
        }

        :root[data-theme="dark"] .upload-drop {
            border-color: rgba(96, 165, 250, 0.35);
            background: rgba(15, 23, 42, 0.85);
        }

        :root[data-theme="dark"] .upload-drop.is-dragging {
            background: rgba(30, 41, 59, 0.95);
            box-shadow: 0 22px 46px rgba(37, 99, 235, 0.28);
        }

        .upload-actions {
            display: flex;
            flex-wrap: wrap;
            gap: 12px;
            align-items: center;
        }

        .file-list {
            display: grid;
            gap: 14px;
        }

        .file-item {
            display: grid;
            gap: 12px;
            border-radius: var(--radius-md);
            padding: 16px 18px;
            background: var(--card);
            border: 1px solid var(--border);
            box-shadow: var(--shadow-sm);
        }

        :root[data-theme="dark"] .file-item {
            background: rgba(15, 23, 42, 0.86);
            border-color: rgba(71, 85, 105, 0.6);
        }

        .file-row {
            display: flex;
            justify-content: space-between;
            gap: 12px;
            flex-wrap: wrap;
        }

        .file-meta {
            color: var(--text-subtle);
            font-size: 0.85rem;
        }

        label {
            font-weight: 600;
            font-size: 0.96rem;
            color: var(--text-strong);
        }

        input[type="text"],
        textarea,
        select {
            width: 100%;
            border-radius: 14px;
            border: 1px solid var(--border);
            padding: 12px 14px;
            font-size: 0.98rem;
            background: var(--card);
            color: var(--text);
            transition: border 0.2s ease, box-shadow 0.2s ease;
        }

        input[type="text"]:focus,
        textarea:focus {
            outline: none;
            border-color: rgba(37, 99, 235, 0.7);
            box-shadow: 0 0 0 4px rgba(37, 99, 235, 0.15);
        }

        :root[data-theme="dark"] input[type="text"],
        :root[data-theme="dark"] textarea,
        :root[data-theme="dark"] select {
            border-color: rgba(71, 85, 105, 0.6);
            background: rgba(15, 23, 42, 0.8);
            color: #e2e8f0;
        }

        :root[data-theme="dark"] input[type="text"]:focus,
        :root[data-theme="dark"] textarea:focus {
            border-color: rgba(96, 165, 250, 0.7);
            box-shadow: 0 0 0 4px rgba(96, 165, 250, 0.2);
        }

        textarea {
            resize: vertical;
            min-height: 120px;
            line-height: 1.6;
        }

        .btn {
            position: relative;
            display: inline-flex;
            align-items: center;
            justify-content: center;
            gap: 8px;
            border-radius: 14px;
            border: 1px solid transparent;
            padding: 14px 20px;
            font-weight: 600;
            font-size: 1rem;
            cursor: pointer;
            transition: transform 0.2s ease, box-shadow 0.2s ease, background 0.2s ease, border 0.2s ease, color 0.2s ease;
            overflow: hidden;
        }

        .btn::after {
            content: '';
            position: absolute;
        }

        .btn-primary {
            background: linear-gradient(135deg, var(--primary), #3b82f6);
            color: #fff;
            box-shadow: 0 8px 16px rgba(37, 99, 235, 0.24);
        }

        .btn-primary:hover:not(:disabled) {
            transform: translateY(-1px);
            box-shadow: 0 10px 20px rgba(37, 99, 235, 0.32);
        }

        .btn-outline {
            background: rgba(255, 255, 255, 0.9);
            border: 1px solid rgba(148, 163, 184, 0.45);
            color: var(--text);
            box-shadow: 0 8px 16px rgba(15, 23, 42, 0.06);
        }

        .btn-outline:hover:not(:disabled) {
            background: rgba(237, 242, 255, 0.9);
            border-color: var(--primary);
            color: var(--primary);
        }

        .btn-secondary {
            background: rgba(241, 245, 249, 0.9);
            border: 1px solid rgba(148, 163, 184, 0.35);
            color: var(--text);
            box-shadow: 0 8px 16px rgba(15, 23, 42, 0.04);
        }

        .btn-secondary:hover:not(:disabled) {
            background: rgba(237, 242, 255, 0.9);
            border-color: rgba(37, 99, 235, 0.25);
        }

        .btn-danger {
            background: rgba(220, 38, 38, 0.12);
            border: 1px solid rgba(220, 38, 38, 0.3);
            color: var(--danger);
            box-shadow: none;
        }

        .btn-danger:hover:not(:disabled) {
            background: rgba(220, 38, 38, 0.18);
        }

        .btn[data-state="working"] {
            pointer-events: none;
            transform: translateY(-1px);
            box-shadow: 0 12px 26px rgba(37, 99, 235, 0.24);
            padding-right: 42px;
        }

        .btn[data-state="working"]::before {
            content: '';
            position: absolute;
            width: 18px;
            height: 18px;
            border-radius: 50%;
            border: 3px solid currentColor;
            border-bottom-color: transparent;
            animation: spin 0.8s linear infinite;
            right: 14px;
            top: 50%;
            transform: translateY(-50%);
        }

        :root[data-theme="dark"] .btn-primary {
            background: linear-gradient(135deg, var(--primary), #4c8cfc);
            box-shadow: 0 8px 16px rgba(96, 165, 250, 0.28);
        }

        :root[data-theme="dark"] .btn-primary:hover:not(:disabled) {
            box-shadow: 0 10px 20px rgba(96, 165, 250, 0.4);
        }

        :root[data-theme="dark"] .btn-outline {
            background: rgba(30, 41, 59, 0.65);
            border-color: rgba(96, 165, 250, 0.35);
            color: var(--text);
            box-shadow: 0 8px 16px rgba(8, 13, 23, 0.3);
        }

        :root[data-theme="dark"] .btn-outline:hover:not(:disabled) {
            background: rgba(37, 99, 235, 0.28);
            border-color: var(--primary);
            color: var(--primary);
        }

        :root[data-theme="dark"] .btn-secondary {
            background: rgba(30, 41, 59, 0.6);
            border-color: rgba(71, 85, 105, 0.65);
            color: var(--text);
            box-shadow: 0 8px 16px rgba(8, 13, 23, 0.25);
        }

        :root[data-theme="dark"] .btn-secondary:hover:not(:disabled) {
            background: rgba(37, 99, 235, 0.2);
            border-color: rgba(96, 165, 250, 0.35);
        }

        :root[data-theme="dark"] .btn-danger {
            background: rgba(239, 68, 68, 0.15);
            border-color: rgba(248, 113, 113, 0.4);
            color: #f87171;
        }

        :root[data-theme="dark"] .btn-danger:hover:not(:disabled) {
            background: rgba(239, 68, 68, 0.2);
        }

        .btn[data-state="success"] {
            background: rgba(22, 163, 74, 0.14);
            border-color: rgba(22, 163, 74, 0.4);
            color: #166534;
            box-shadow: 0 14px 26px rgba(22, 163, 74, 0.24);
        }

        .btn-primary[data-state="success"] {
            background: linear-gradient(135deg, var(--success), #22c55e);
            color: #fff;
        }

        .btn-outline[data-state="success"] {
            background: rgba(22, 163, 74, 0.12);
            border-color: rgba(22, 163, 74, 0.38);
            color: #166534;
        }

        .btn-secondary[data-state="success"] {
            background: rgba(22, 163, 74, 0.12);
            border-color: rgba(22, 163, 74, 0.32);
            color: #166534;
        }

        .btn-danger[data-state="success"] {
            background: rgba(22, 163, 74, 0.12);
            border-color: rgba(22, 163, 74, 0.38);
            color: #166534;
        }

        .btn[data-state="error"] {
            background: rgba(220, 38, 38, 0.16);
            border-color: rgba(220, 38, 38, 0.4);
            color: #b91c1c;
            box-shadow: 0 14px 26px rgba(220, 38, 38, 0.22);
        }

        .btn-primary[data-state="error"] {
            background: linear-gradient(135deg, #dc2626, #ef4444);
            border-color: rgba(220, 38, 38, 0.65);
            color: #fff;
        }

        .status-banner {
            border-radius: var(--radius-md);
            padding: 16px 18px;
            border: 1px solid var(--border);
            background: var(--card);
            color: var(--text);
            display: flex;
            justify-content: space-between;
            align-items: center;
            gap: 12px;
        }

        .status-banner.status-success { background: rgba(16, 185, 129, 0.1); border-color: rgba(16, 185, 129, 0.32); color: #047857; }
        .status-banner.status-error { background: rgba(220, 38, 38, 0.1); border-color: rgba(220, 38, 38, 0.28); color: #b91c1c; }
        .status-banner.status-info { background: rgba(59, 130, 246, 0.12); border-color: rgba(37, 99, 235, 0.28); color: var(--primary); }

        :root[data-theme="dark"] .status-banner { border-color: rgba(71, 85, 105, 0.6); }
        :root[data-theme="dark"] .status-banner.status-success { background: rgba(34, 197, 94, 0.18); color: #bbf7d0; border-color: rgba(34, 197, 94, 0.35); }
        :root[data-theme="dark"] .status-banner.status-error { background: rgba(239, 68, 68, 0.2); color: #fecaca; border-color: rgba(248, 113, 113, 0.4); }
        :root[data-theme="dark"] .status-banner.status-info { background: rgba(96, 165, 250, 0.2); color: #bfdbfe; border-color: rgba(96, 165, 250, 0.45); }

        .fade-enter-active, .fade-leave-active {
            transition: opacity 0.25s ease;
        }

        .fade-enter-from, .fade-leave-to {
            opacity: 0;
        }

        .grid-two {
            display: grid;
            gap: 16px;
            grid-template-columns: repeat(auto-fit, minmax(220px, 1fr));
        }

        .pair-card {
            border-radius: var(--radius-md);
            border: 1px solid rgba(37, 99, 235, 0.18);
            background: var(--card);
            padding: 16px 18px;
            display: grid;
            gap: 12px;
            box-shadow: var(--shadow-sm);
            position: relative;
        }

        .pair-card.modified {
            border-color: var(--primary);
            box-shadow: 0 22px 40px rgba(37, 99, 235, 0.18);
        }

        :root[data-theme="dark"] .pair-card {
            background: rgba(15, 23, 42, 0.86);
            border-color: rgba(96, 165, 250, 0.25);
        }

        .pair-card .hint {
            font-size: 0.85rem;
            color: var(--text-subtle);
            background: var(--hint-bg);
            padding: 10px 12px;
            border-radius: 12px;
        }

        .key-grid {
            display: grid;
            gap: 18px;
            grid-template-columns: repeat(auto-fit, minmax(240px, 1fr));
        }

        .key-field {
            display: grid;
            gap: 10px;
            padding: 18px 20px;
            border-radius: var(--radius-md);
            background: var(--card);
            border: 1px solid var(--border);
            box-shadow: var(--shadow-sm);
        }

        .key-field.modified {
            border-color: rgba(37, 99, 235, 0.5);
            box-shadow: 0 22px 46px rgba(37, 99, 235, 0.18);
        }

        :root[data-theme="dark"] .key-field {
            background: rgba(15, 23, 42, 0.86);
            border-color: rgba(71, 85, 105, 0.6);
        }

        .metadata-grid {
            display: grid;
            gap: 12px;
            grid-template-columns: repeat(auto-fit, minmax(220px, 1fr));
        }

        .meta-field {
            background: var(--card);
            border-radius: var(--radius-md);
            border: 1px solid var(--border);
            padding: 14px 16px;
            display: grid;
            gap: 6px;
            box-shadow: var(--shadow-sm);
        }

        :root[data-theme="dark"] .meta-field {
            background: rgba(15, 23, 42, 0.86);
            border-color: rgba(71, 85, 105, 0.6);
        }

        .meta-label {
            color: var(--text-subtle);
            font-size: 0.85rem;
            letter-spacing: 0.04em;
            text-transform: uppercase;
        }

        .meta-value {
            font-weight: 600;
            color: var(--text-strong);
        }

        .field-hint {
            font-size: 0.85rem;
            color: var(--text-subtle);
            background: var(--hint-bg);
            padding: 8px 10px;
            border-radius: 10px;
            white-space: pre-line;
        }

        table {
            width: 100%;
            border-collapse: collapse;
        }

        th, td {
            padding: 14px 16px;
            text-align: left;
            border-bottom: 1px solid rgba(148, 163, 184, 0.2);
            vertical-align: top;
        }

        :root[data-theme="dark"] th,
        :root[data-theme="dark"] td {
            border-bottom: 1px solid rgba(71, 85, 105, 0.5);
        }

        .results-table {
            overflow-x: auto;
            border-radius: var(--radius-md);
            border: 1px solid rgba(148, 163, 184, 0.25);
            box-shadow: inset 0 1px 0 rgba(255, 255, 255, 0.6);
        }

        :root[data-theme="dark"] .results-table {
            border-color: rgba(71, 85, 105, 0.6);
            box-shadow: inset 0 1px 0 rgba(15, 23, 42, 0.35);
        }

        .results-table table {
            min-width: 780px;
        }

        .results-table tbody tr:last-child td {
            border-bottom: none;
        }

        .analysis-editor {
            position: relative;
            border: 1px solid var(--border);
            border-radius: 16px;
            padding: 16px;
            background: rgba(37, 99, 235, 0.04);
            transition: border-color 0.2s ease, box-shadow 0.2s ease, background 0.2s ease;
            min-height: 168px;
            overflow: hidden;
        }

        .analysis-editor.modified {
            border-color: var(--primary);
            box-shadow: 0 0 0 3px rgba(37, 99, 235, 0.16);
            background: rgba(37, 99, 235, 0.08);
        }

        :root[data-theme="dark"] .analysis-editor {
            background: rgba(37, 99, 235, 0.12);
        }

        .analysis-display {
            display: grid;
            gap: 10px;
            transition: opacity 0.2s ease;
        }

        .analysis-header {
            display: flex;
            justify-content: space-between;
            align-items: center;
            gap: 12px;
        }

        .analysis-header strong {
            font-size: 1rem;
        }

        .analysis-tag {
            display: inline-flex;
            align-items: center;
            gap: 6px;
            background: rgba(37, 99, 235, 0.12);
            color: var(--primary);
            border-radius: 999px;
            padding: 4px 10px;
            font-size: 0.8rem;
            font-weight: 600;
        }

        .analysis-section {
            display: grid;
            gap: 4px;
        }

        .analysis-section strong {
            font-size: 0.92rem;
            color: var(--text-soft);
        }

        .analysis-section div {
            white-space: pre-line;
        }

        .analysis-hint {
            font-size: 0.84rem;
            color: var(--text-subtle);
        }

        .analysis-hover {
            position: absolute;
            inset: 0;
            padding: 16px;
            background: var(--card);
            display: flex;
            flex-direction: column;
            gap: 12px;
            opacity: 0;
            pointer-events: none;
            transition: opacity 0.18s ease;
        }

        .analysis-editor:hover .analysis-hover,
        .analysis-editor:focus-within .analysis-hover,
        .analysis-editor.active .analysis-hover {
            opacity: 1;
            pointer-events: auto;
        }

        .analysis-editor:hover .analysis-display,
        .analysis-editor:focus-within .analysis-display,
        .analysis-editor.active .analysis-display {
            opacity: 0;
        }

        .analysis-hover label {
            font-weight: 600;
            font-size: 0.92rem;
            color: var(--text-strong);
        }

        .analysis-hover textarea {
            min-height: 96px;
            resize: vertical;
            border-radius: 12px;
            border: 1px solid var(--border);
            padding: 10px 12px;
            font-family: inherit;
            font-size: 0.95rem;
            line-height: 1.5;
            background: rgba(255, 255, 255, 0.85);
            transition: border-color 0.18s ease, box-shadow 0.18s ease, background 0.18s ease;
        }

        .analysis-hover textarea:focus {
            border-color: var(--primary);
            outline: none;
            box-shadow: 0 0 0 3px rgba(37, 99, 235, 0.12);
            background: var(--card);
        }

        :root[data-theme="dark"] .analysis-hover textarea {
            background: rgba(30, 41, 59, 0.75);
        }

        :root[data-theme="dark"] .analysis-hover textarea:focus {
            background: rgba(30, 41, 59, 0.92);
        }

        .analysis-empty {
            color: var(--text-subtle);
            font-style: italic;
        }

        thead {
            background: var(--table-header-bg);
        }

        tbody tr:hover {
            background: var(--table-row-hover);
        }

        .status-pill {
            display: inline-flex;
            align-items: center;
            gap: 6px;
            padding: 6px 12px;
            border-radius: 999px;
            font-weight: 600;
            text-transform: uppercase;
            letter-spacing: 0.05em;
            font-size: 0.82rem;
        }

        .status-pill::before {
            content: '';
            width: 8px;
            height: 8px;
            border-radius: 50%;
            background: currentColor;
        }

        .status-pill.skladno { color: var(--success); background: rgba(16, 185, 129, 0.16); }
        .status-pill.neskladno { color: var(--danger); background: rgba(220, 38, 38, 0.16); }
        .status-pill.ni-relevantno { color: var(--primary); background: rgba(37, 99, 235, 0.16); }
        .status-pill.neznano { color: var(--text-soft); background: rgba(148, 163, 184, 0.2); }

        :root[data-theme="dark"] .status-pill.neznano {
            color: var(--text-subtle);
            background: rgba(148, 163, 184, 0.26);
        }

        .status-cell {
            min-width: 200px;
        }

        .status-control {
            display: grid;
            gap: 10px;
        }

        .status-control select {
            border: 1px solid var(--border);
            border-radius: 12px;
            padding: 10px 14px;
            font-weight: 600;
            font-size: 0.9rem;
            letter-spacing: 0.05em;
            text-transform: uppercase;
            background: rgba(255, 255, 255, 0.85);
            color: var(--text);
            cursor: pointer;
            transition: border-color 0.18s ease, box-shadow 0.18s ease, background 0.18s ease;
        }

        .status-control select:focus {
            outline: none;
            border-color: var(--primary);
            box-shadow: 0 0 0 3px rgba(37, 99, 235, 0.12);
            background: var(--card);
        }

        :root[data-theme="dark"] .status-control select {
            background: rgba(30, 41, 59, 0.75);
            color: var(--text);
        }

        :root[data-theme="dark"] .status-control select:focus {
            background: rgba(30, 41, 59, 0.92);
        }

        .actions-row {
            display: flex;
            flex-wrap: wrap;
            gap: 12px;
        }

        .section-layout {
            display: grid;
            grid-template-columns: minmax(0, 1fr) minmax(240px, 280px);
            gap: 32px;
            align-items: start;
        }

        .section-main {
            display: grid;
            gap: 32px;
        }

        .section-sidebar {
            display: grid;
            gap: 18px;
            position: sticky;
            top: 24px;
            align-self: start;
        }

        .sidebar-card {
            background: var(--card);
            border: 1px solid var(--border);
            border-radius: var(--radius-md);
            padding: 20px 22px;
            box-shadow: var(--shadow-sm);
            display: grid;
            gap: 16px;
        }

        :root[data-theme="dark"] .sidebar-card {
            background: rgba(15, 23, 42, 0.86);
            border-color: rgba(71, 85, 105, 0.6);
        }

        .sidebar-title {
            margin: 0;
            font-size: 1.05rem;
            font-weight: 600;
        }

        .sidebar-hint {
            margin: 0;
            color: var(--text-subtle);
            font-size: 0.9rem;
            line-height: 1.5;
        }

        .sidebar-list {
            list-style: none;
            margin: 0;
            padding: 0;
            display: grid;
            gap: 10px;
        }

        .sidebar-list li {
            display: flex;
            justify-content: space-between;
            align-items: center;
            font-size: 0.92rem;
            color: var(--text-soft);
        }

        .sidebar-list .list-label {
            color: var(--text-subtle);
        }

        .sidebar-list .list-value {
            font-weight: 600;
            color: var(--text-strong);
        }

        .actions-stack {
            display: grid;
            gap: 12px;
        }

        .empty-note {
            color: var(--text-subtle);
            font-style: italic;
        }

        .revision-card {
            border-radius: var(--radius-md);
            border: 1px dashed rgba(37, 99, 235, 0.28);
            padding: 20px 22px;
            background: rgba(37, 99, 235, 0.08);
            display: grid;
            gap: 14px;
        }

        :root[data-theme="dark"] .revision-card {
            border-color: rgba(96, 165, 250, 0.35);
            background: rgba(37, 99, 235, 0.16);
        }

        @media (max-width: 1080px) {
            .section-layout { grid-template-columns: 1fr; }
            .section-sidebar { position: static; }
        }

        @media (max-width: 680px) {
            body {
                padding: clamp(20px, 6vw, 36px) clamp(16px, 6vw, 36px);
            }
        }

        .modal-backdrop {
            position: fixed;
            inset: 0;
            background: rgba(15, 23, 42, 0.55);
            display: flex;
            align-items: center;
            justify-content: center;
            padding: 24px;
            z-index: 40;
        }

        .modal-card {
            background: var(--card);
            border-radius: 20px;
            padding: 28px;
            width: min(560px, 100%);
            box-shadow: var(--shadow-lg);
            display: grid;
            gap: 18px;
        }

        .saved-item {
            border-radius: 14px;
            border: 1px solid rgba(148, 163, 184, 0.32);
            padding: 16px 18px;
            display: grid;
            gap: 6px;
        }

        .saved-item small { color: var(--text-subtle); }

        .spinner-overlay {
            position: fixed;
            inset: 0;
            display: grid;
            place-items: center;
            background: rgba(255, 255, 255, 0.7);
            backdrop-filter: blur(6px);
            z-index: 50;
        }

        .spinner {
            width: 52px;
            height: 52px;
            border-radius: 50%;
            border: 5px solid rgba(37, 99, 235, 0.18);
            border-top-color: var(--primary);
            animation: spin 1s linear infinite;
        }

        @keyframes spin {
            to { transform: rotate(360deg); }
        }

        footer {
            text-align: center;
            color: var(--text-subtle);
            font-size: 0.9rem;
        }

        @media (max-width: 720px) {
            .section-head { align-items: stretch; }
            .actions-row { flex-direction: column; }
        }

        /* DODAJ TA CSS NA KONEC <style> BLOKA */

        .actions-row .btn .icon, .actions-stack .btn .icon {
            font-size: 1.2rem;
            margin-right: 6px;
        }

        /* Prilagoditve za manjše gumbe, ki so bolj zgoščeni */
        .actions-row .btn, .actions-stack .btn {
            padding: 12px 18px;
            border-radius: 12px;
        }

        /* Spremeni 'floating-actions' v splošen razred, če ga kje še uporabljate */
        .floating-actions {
            display: flex;
            flex-wrap: wrap;
            gap: 12px;
        }
    </style>
</head>
<body>
    <div id="app" class="app-shell" v-cloak>
        <header class="hero">
            <div>
            <div class="top-bar">
                <div class="brand">
                    <span class="brand-icon">✨</span>
                    <span>Mnenja AI Studio</span>
                </div>
                <button class="theme-toggle" @click="toggleTheme" :aria-label="theme === 'dark' ? 'Preklopi na svetli način' : 'Preklopi na temni način'">
                    <span class="icon" v-text="theme === 'dark' ? '🌙' : '☀️'"></span>
                    <span>{{ theme === 'dark' ? 'Dark' : 'Light' }} mode</span>
                </button>
            </div>
            <div style="position:relative; z-index:1;">
                <h1>IZDELAVA MNENJA O SKADNOSTI S PIA</h1>
                <p>Napredni pregled projektne dokumentacije, ki združuje AI ekstrakcijo ključnih podatkov, preglednost korakov in jasne povratne informacije za vašo ekipo.</p>
            </div>
            <div class="steps">
                <div class="step-card" v-for="step in heroSteps" :key="step.title" :class="heroStepClass(step.id)">
                    <strong>{{ step.id }}</strong>
                    <div>{{ step.title }}</div>
                    <small class="subtitle">{{ step.description }}</small>
                </div>
            </div>
        </header>

        <transition name="fade">
            <div v-if="status.message" class="status-banner" :class="`status-${status.type}`">
                <span>{{ status.message }}</span>
                <button class="btn btn-secondary" @click="status.message = ''">Zapri</button>
            </div>
        </transition>

        <section class="surface">
            <div class="section-head">
                <div class="section-title">
                    <span class="badge">1</span>
                    Priprava dokumentacije
                </div>
            </div>
            <p class="subtitle">Dodajte vse PDF priloge projekta. Za grafične priloge lahko določite strani, ki jih bo sistem pretvoril v slike.</p>

            <div class="upload-drop" :class="{ 'is-dragging': isDragging }" @dragenter.prevent="isDragging = true" @dragleave.prevent="isDragging = false" @dragover.prevent @drop.prevent="handleDrop">
                <div class="upload-actions">
                    <input ref="fileInput" type="file" accept="application/pdf" multiple hidden @change="handleFileSelect" />
                    <button class="btn btn-primary" @click.prevent="$refs.fileInput.click()">Izberi PDF datoteke</button>
                    <span class="subtitle">ali povlecite dokumente v to območje.</span>
                </div>
                <div class="file-list" v-if="files.length">
                    <div class="file-item" v-for="file in files" :key="file.id">
                        <div class="file-row">
                            <div>
                                <strong>{{ file.file.name }}</strong>
                                <div class="file-meta">{{ formatFileSize(file.file.size) }}</div>
                            </div>
                            <button class="btn btn-secondary" @click="removeFile(file.id)">Odstrani</button>
                        </div>
                        <div>
                            <label :for="`pages-${file.id}`">Strani za pretvorbo v slike (neobvezno)</label>
                            <input :id="`pages-${file.id}`" type="text" v-model="pageOverrides[file.id]" placeholder="npr. 2, 4-6" autocomplete="off" />
                        </div>
                    </div>
                </div>
                <p class="subtitle" v-else>Trenutno ni izbranih datotek. Po dodajanju bo vsak dokument prikazan z dodatnimi možnostmi.</p>
            </div>

            <div class="actions-row">
                <button class="btn btn-outline" @click.prevent="$refs.fileInput && $refs.fileInput.click()" :disabled="isBusy">
                    <span class="icon">📄</span> Izberi PDF datoteke
                </button>
                <button class="btn btn-primary" @click="extractData" :disabled="!files.length || isBusy" :data-state="actionStates.extract">
                    <span class="icon">🤖</span> Ekstrahiraj podatke
                </button>
                <button class="btn btn-secondary" @click="openSavedModal" :disabled="isBusy">
                    <span class="icon">📂</span> Odpri shranjeno
                </button>
                <button class="btn btn-danger" @click="resetAnalysis" :disabled="isBusy">
                    <span class="icon">🧹</span> Ponastavi
                </button>
            </div>
        </section>

        <section class="surface" v-if="showReview">
            <div class="section-head">
                <div class="section-title">
                    <span class="badge">2</span>
                    Pregled in potrditev podatkov
                </div>
                <div
                    class="session-status"
                    :class="{ 'is-inactive': !sessionId }"
                    role="status"
                    aria-live="polite"
                >
                    <span class="session-label">Seja</span>
                    <span class="session-value">{{ sessionId || 'ni začeta' }}</span>
                </div>
            </div>

            <div class="revision-upload-section" v-if="latestNonCompliantIds.length > 0">
                <h4>Nalaganje popravkov za neskladne zahteve</h4>
                <p class="subtitle">Če ste odpravili neskladja v novi verziji dokumenta, ga naložite tukaj. Sistem bo ponovno analiziral samo tiste zahteve, ki so bile prej označene kot neskladne.</p>
                <div class="actions-row">
                    <input ref="revisionAnalysisInput" type="file" accept="application/pdf" multiple hidden @change="handleRevisionAnalysisFileSelect" />
                    <button class="btn btn-outline" @click.prevent="$refs.revisionAnalysisInput.click()" :disabled="isBusy">
                         <span class="icon">📄</span> Izberi popravljene PDF datoteke
                    </button>
                    <button class="btn btn-primary" @click="uploadAndReanalyze" :disabled="!revisionAnalysisFiles.length || isBusy" :data-state="actionStates.revision">
                        <span class="icon">🔄</span> Naloži in ponovno analiziraj
                    </button>
                </div>
                <div class="file-list" v-if="revisionAnalysisFiles.length">
                    <div class="file-item" v-for="file in revisionAnalysisFiles" :key="file.name">
                        <strong>{{ file.name }}</strong>
                    </div>
                </div>
            </div>

            <div class="section-layout">
                <div class="section-main">
                    <div>
                        <h3 style="margin-top:0;">A. EUP in namenske rabe</h3>
                        <p class="subtitle">Sistem predlaga pare EUP/Raba. Po potrebi jih dopolnite ali popravite.</p>
                        <div class="grid-two">
                            <div class="pair-card" v-for="(pair, index) in eupPairs" :key="pair.id" :class="{ modified: pairModified(pair) }">
                                <div>
                                    <label :for="`eup-${pair.id}`">EUP</label>
                                    <input :id="`eup-${pair.id}`" type="text" v-model="pair.eup" placeholder="npr. LI-08" />
                                </div>
                                <div>
                                    <label :for="`raba-${pair.id}`">Namenska raba</label>
                                    <input :id="`raba-${pair.id}`" type="text" v-model="pair.raba" placeholder="npr. SSe" />
                                </div>
                                <div class="hint">AI predlog: {{ pair.originalEup || '—' }} / {{ pair.originalRaba || '—' }}</div>
                                <button class="btn btn-secondary" v-if="eupPairs.length > 1" @click="removePair(index)">Odstrani</button>
                            </div>
                        </div>
                        <button class="btn btn-outline" style="margin-top:12px;" @click="addPair">Dodaj EUP/Rabo</button>
                    </div>

                    <div>
                        <h3>B. Osnovni podatki projekta</h3>
                        <p class="subtitle">Sistem je avtomatsko določil osnovne podatke. Preglejte jih in po potrebi popravite.</p>
                        <div class="metadata-grid">
                            <div class="meta-field">
                                <span class="meta-label">Ime projekta</span>
                                <input type="text" v-model="metadata.ime_projekta" />
                            </div>
                            <div class="meta-field">
                                <span class="meta-label">Št. projekta</span>
                                <input type="text" v-model="metadata.stevilka_projekta" />
                            </div>
                            <div class="meta-field">
                                <span class="meta-label">Datum projekta</span>
                                <input type="text" v-model="metadata.datum_projekta" />
                            </div>
                             <div class="meta-field">
                                <span class="meta-label">Projektant</span>
                                <input type="text" v-model="metadata.projektant" />
                            </div>
                        </div>
                    </div>

                    <div>
                        <h3>C. Podatki o gradnji</h3>
                        <p class="subtitle">Preglejte ključne tehnične podatke in jih dopolnite. Originalni AI izsek ostane prikazan za transparentnost.</p>
                        <div class="key-grid">
                            <div class="key-field" v-for="field in keyFieldList" :key="field.key" :class="{ modified: keyFieldModified(field.key) }">
                                <div>
                                    <label :for="field.key">{{ field.label }}</label>
                                    <textarea v-if="field.isLong" :id="field.key" v-model="keyData[field.key]"></textarea>
                                    <input v-else :id="field.key" type="text" v-model="keyData[field.key]" />
                                </div>
                                <div class="field-hint">
                                    <strong>AI ekstrakcija:</strong>
                                    <div>{{ initialKeyData[field.key] || 'Ni podatka v dokumentaciji' }}</div>
                                </div>
                            </div>
                        </div>
                    </div>
                </div>

                <aside class="section-sidebar">
                    <div class="sidebar-card">
                        <h4 class="sidebar-title">Upravljanje analize</h4>
                        <p class="sidebar-hint">Gumbi so razporejeni po pomembnosti. Po kliku se barva spremeni in potrdi izvedbo.</p>
                        <div class="actions-stack">
                            <button class="btn btn-primary" @click="runAnalysis()" :disabled="isBusy" :data-state="actionStates.run">
                                <span class="icon">📊</span> Izvedi podrobno analizo
                            </button>
                            <button class="btn btn-outline" @click="saveProgress" :disabled="isBusy || !sessionId" :data-state="actionStates.save">
                                <span class="icon">💾</span> Shrani napredek
                            </button>
                        </div>
                        <p class="sidebar-hint">Po zaključku urejanja zaženite analizo ali shranite napredek za kasnejše delo.</p>
                        <ul class="sidebar-list">
                            <li>
                                <span class="list-label">Dokumenti</span>
                                <span class="list-value">{{ files.length }}</span>
                            </li>
                            <li>
                                <span class="list-label">EUP/Rabe</span>
                                <span class="list-value">{{ eupPairs.length }}</span>
                            </li>
                            <li>
                                <span class="list-label">Ključni podatki</span>
                                <span class="list-value">{{ Object.keys(keyData).length }}</span>
                            </li>
                            <li>
                                <span class="list-label">Aktivna seja</span>
                                <span class="list-value">{{ sessionId || 'ni aktivna' }}</span>
                            </li>
                        </ul>
                    </div>
                </aside>
            </div>
        </section>

        <section class="surface" v-if="requirements.length">
            <div class="section-head">
                <div class="section-title">
                    <span class="badge">3</span>
                    Rezultati analize
                </div>
                <div class="subtitle" v-if="analysisSummary">{{ analysisSummary }}</div>
            </div>

            <div class="actions-row" style="margin-bottom: 12px;">
                <button
                    class="btn btn-outline"
                    @click="updateSelectedIds"
                    :disabled="isBusy || !selectedRequirementIds.length"
                >
                    Preanaliziraj izbrane zahteve
                </button>
                <button
                    class="btn btn-primary"
                    @click="confirmReport"
                    :disabled="isBusy || downloadReady"
                    :data-state="actionStates.confirm"
                >
                    Potrdi analizo in generiraj poročilo
                </button>
                <a
                    v-if="downloadReady && downloadHref"
                    :href="downloadHref"
                    class="btn btn-success"
                    download="Mnenje_o_skladnosti_PIA_porocilo.docx"
                    @click="downloadReady = false"
                >
                    Prenesi poročilo (DOCX)
                </a>
            </div>

            <div class="revision-upload-section" v-if="latestNonCompliantIds.length > 0">
                <h4>Nalaganje popravkov za neskladne zahteve</h4>
                <p class="subtitle">Če ste odpravili neskladja v novi verziji dokumenta, ga naložite tukaj. Sistem bo ponovno analiziral samo tiste zahteve, ki so bile prej označene kot neskladne.</p>
                <div class="actions-row">
                    <input ref="revisionAnalysisInput" type="file" accept="application/pdf" multiple hidden @change="handleRevisionAnalysisFileSelect" />
                    <button class="btn btn-outline" @click.prevent="$refs.revisionAnalysisInput.click()" :disabled="isBusy">
                         <span class="icon">📄</span> Izberi popravljene PDF datoteke
                    </button>
                    <button class="btn btn-primary" @click="uploadAndReanalyze" :disabled="!revisionAnalysisFiles.length || isBusy" :data-state="actionStates.revision">
                        <span class="icon">🔄</span> Naloži in ponovno analiziraj
                    </button>
                </div>
                <div class="file-list" v-if="revisionAnalysisFiles.length">
                    <div class="file-item" v-for="file in revisionAnalysisFiles" :key="file.name">
                        <strong>{{ file.name }}</strong>
                    </div>
                </div>
            </div>

            <div class="section-layout">
                <div class="section-main">
                    <div class="results-table">
                        <table>
                            <thead>
                                <tr>
                                    <th style="width:60px;">Izberi</th>
                                    <th>Zahteva</th>
                                    <th style="width:200px;">Status</th>
                                    <th>Obrazložitev in popravki</th>
                                </tr>
                            </thead>
                            <tbody>
                                <tr v-for="req in requirements" :key="req.id">
                                    <td>
                                        <input
                                            type="checkbox"
                                            :id="`select-${req.id}`"
                                            :value="req.id"
                                            v-model="selectedRequirementIds"
                                            :disabled="isBusy"
                                        />
                                    </td>
                                    <td>
                                        <strong>{{ req.naslov }}</strong>
                                        <div class="subtitle">{{ req.besedilo }}</div>
                                        </td>
                                    <td class="status-cell">
                                        <div v-if="resultsMap[req.id]" class="status-control">
                                            <select
                                                v-model="resultsMap[req.id].skladnost"
                                                @change="updateRevisionStatus(req.id, resultsMap[req.id].skladnost)"
                                            >
                                                <option value="Skladno">SKLADNO</option>
                                                <option value="Neskladno">NESKLADNO</option>
                                                <option value="Ni relevantno">NI RELEVANTNO</option>
                                                <option value="Neznano">NEZNANO</option>
                                            </select>
                                            <div class="status-pill" :class="resultsMap[req.id].skladnost.toLowerCase()">
                                                {{ resultsMap[req.id].skladnost }}
                                            </div>
                                        </div>
                                        <div v-else class="status-pill neznano">NI ANALIZIRANO</div>
                                    </td>
                                    <td>
                                        <div class="analysis-editor" :class="{ modified: isAnalysisModified(req.id) }">
                                            <div class="analysis-display">
                                                <div class="analysis-header">
                                                    <strong>Ugotovitve</strong>
                                                    <span class="analysis-tag">AI / Uporabnik</span>
                                                </div>
                                                <div class="analysis-section">
                                                    <div>
                                                        {{ editableFindings[req.id] || resultsMap[req.id]?.obrazlozitev || 'Ni vnesenih ugotovitev.' }}
                                                        </div>
                                                </div>

                                                <div class="analysis-header" style="margin-top:10px;">
                                                    <strong>Predlagani ukrepi</strong>
                                                </div>
                                                <div class="analysis-section">
                                                    <div>
                                                        {{ editableActions[req.id] || resultsMap[req.id]?.predlagani_ukrep || 'Ni predlaganih ukrepov.' }}
                                                        </div>
                                                </div>

                                                <div class="analysis-hint">Pritisnite ali se postavite nad polje za urejanje.</div>
                                            </div>

                                            <div class="analysis-hover">
                                                <div v-if="!resultsMap[req.id]">
                                                    <p class="analysis-empty">Zahteva še ni bila analizirana. Ugotovitve so na voljo po zagonu analize.</p>
                                                </div>
                                                <div v-else>
                                                    <label :for="`findings-${req.id}`">Ugotovitve</label>
                                                    <textarea :id="`findings-${req.id}`" v-model="editableFindings[req.id]" @input="saveEditableResults"></textarea>

                                                    <label :for="`actions-${req.id}`" style="margin-top:10px;">Predlagani ukrepi</label>
                                                    <textarea :id="`actions-${req.id}`" v-model="editableActions[req.id]" @input="saveEditableResults"></textarea>
                                                </div>
                                            </div>
                                        </div>

                                        <div class="revision-stack" v-if="showRevisionSection(req.id)">
                                            <div class="revision-card" v-for="rev in requirementRevisions[req.id]" :key="rev.uploaded_at">
                                                <strong>Popravek ({{ formatDateTime(rev.uploaded_at) }})</strong>
                                                <p class="subtitle" v-if="rev.note">Opomba: {{ rev.note }}</p>
                                                <ul class="sidebar-list">
                                                    <li v-for="file in rev.filenames">
                                                        <span class="list-label">Datoteka:</span>
                                                        <span class="list-value">{{ file }}</span>
                                                    </li>
                                                </ul>
                                            </div>
                                            <button class="btn btn-outline" @click="openRevisionModal(req.id)">Dodaj popravek dokumentacije</button>
                                        </div>
                                    </td>
                                </tr>
                            </tbody>
                        </table>
                    </div>
                </div>

                <aside class="section-sidebar">
                    <div class="sidebar-card">
                        <h4 class="sidebar-title">Možnosti filtriranja</h4>
                        <p class="sidebar-hint">Izberite, katere rezultate želite vključiti v končno poročilo. Neizbrani se ignorirajo pri generiranju.</p>
                        <ul class="sidebar-list">
                            <li>
                                <span class="list-label">Zahteve v analizi</span>
                                <span class="list-value">{{ requirements.length }}</span>
                            </li>
                            <li style="margin-top: 8px;">
                                <label :for="`exclude-noncompliant`" style="font-weight: 500;">
                                    <input type="checkbox" id="exclude-noncompliant" v-model="excludeNonCompliant" @change="applyExclusionFilter" />
                                    Izključi NESKLADNE ({{ latestNonCompliantIds.length }})
                                </label>
                            </li>
                            <li v-if="latestNonCompliantIds.length">
                                <span class="list-label">Ostalo v analizi</span>
                                <span class="list-value">{{ requirements.length - excludedIds.length }}</span>
                            </li>
                        </ul>
                        <div class="actions-stack" style="margin-top: 16px;">
                            <button
                                class="btn btn-primary"
                                @click="confirmReport"
                                :disabled="isBusy || downloadReady"
                                :data-state="actionStates.confirm"
                            >
                                Potrdi analizo in generiraj poročilo
                            </button>
                        </div>
                    </div>
                    <div class="sidebar-card" v-if="Object.keys(requirementRevisions).length">
                        <h4 class="sidebar-title">Pregled popravkov</h4>
                        <p class="sidebar-hint">Dokumentacija popravkov za splošno uporabo in posamezne zahteve.</p>
                        <ul class="sidebar-list">
                            <li v-if="requirementRevisions['__celotno']">
                                <span class="list-label">Splošni popravki</span>
                                <span class="list-value">{{ requirementRevisions['__celotno'].length }}</span>
                            </li>
                            <li v-for="(revs, id) in filteredRevisions" :key="id">
                                <span class="list-label">Popravki za ID {{ id }}</span>
                                <span class="list-value">{{ revs.length }}</span>
                            </li>
                        </ul>
                    </div>
                </aside>
            </div>

            <div class="actions-row" style="margin-top: 24px;">
                <button
                    class="btn btn-outline"
                    @click="updateSelectedIds"
                    :disabled="isBusy || !selectedRequirementIds.length"
                >
                    Preanaliziraj izbrane zahteve
                </button>
                <button
                    class="btn btn-primary"
                    @click="confirmReport"
                    :disabled="isBusy || downloadReady"
                    :data-state="actionStates.confirm"
                >
                    Potrdi analizo in generiraj poročilo
                </button>
                <a
                    v-if="downloadReady && downloadHref"
                    :href="downloadHref"
                    class="btn btn-success"
                    download="Mnenje_o_skladnosti_PIA_porocilo.docx"
                    @click="downloadReady = false"
                >
                    Prenesi poročilo (DOCX)
                </a>
            </div>
        </section>

        <footer>
            <p>&copy; YEAR_PLACEHOLDER Mnenja AI Studio</p>
        </footer>

        <div v-if="showRevisionModal" class="modal-backdrop" @click.self="showRevisionModal = false">
            <div class="modal-card">
                <h3>Dodaj popravek za ID: {{ currentRevisionId === '__celotno' ? 'Splošno' : currentRevisionId }}</h3>
                <p class="subtitle">Naložite dopolnjen/popravljen dokument (ali stran) kot novo datoteko.</p>

                <div class="upload-drop" :class="{ 'is-dragging': isRevisionDragging }" @dragenter.prevent="isRevisionDragging = true" @dragleave.prevent="isRevisionDragging = false" @dragover.prevent @drop.prevent="handleRevisionDrop">
                    <div class="upload-actions">
                        <input ref="revisionFileInput" type="file" accept="application/pdf" multiple hidden @change="handleRevisionFileSelect" />
                        <button class="btn btn-outline" @click.prevent="$refs.revisionFileInput.click()">Izberi PDF datoteke</button>
                        <span class="subtitle">ali povlecite dokumente v to območje.</span>
                    </div>
                    <div class="file-list" v-if="revisionFiles.length">
                        <div class="file-item" v-for="file in revisionFiles" :key="file.id">
                            <div class="file-row">
                                <div>
                                    <strong>{{ file.file.name }}</strong>
                                    <div class="file-meta">{{ formatFileSize(file.file.size) }}</div>
                                </div>
                                <button class="btn btn-secondary" @click="removeRevisionFile(file.id)">Odstrani</button>
                            </div>
                        </div>
                    </div>
                    <p class="subtitle" v-else>Trenutno ni izbranih datotek za popravek.</p>
                </div>

                <div v-if="currentRevisionId === '__celotno'">
                    <label for="revision-pages">Strani za pretvorbo v slike (neobvezno)</label>
                    <input id="revision-pages" type="text" v-model="revisionPages" placeholder="npr. 2, 4-6" autocomplete="off" />
                    <p class="field-hint">Če naložite celoten popravljen dokument, navedite samo strani z novimi/spremenjenimi grafičnimi prilogami.</p>
                </div>
                <div v-else>
                    <label for="revision-note">Opomba k popravku</label>
                    <textarea id="revision-note" v-model="revisionNote" placeholder="Kratek opis, kaj je popravljeno" rows="3"></textarea>
                </div>

                <div class="actions-row">
                    <button class="btn btn-secondary" @click="showRevisionModal = false" :disabled="isBusy">Prekliči</button>
                    <button class="btn btn-primary" @click="uploadRevision" :disabled="isBusy || !revisionFiles.length" :data-state="actionStates.revision">Naloži popravek</button>
                </div>
            </div>
        </div>

        <div v-if="showSavedModal" class="modal-backdrop" @click.self="showSavedModal = false">
            <div class="modal-card">
                <h3>Odpri shranjeno analizo</h3>
                <p class="subtitle">Izberite analizo za nadaljevanje dela. Zadnja samodejno shranjena seja je vedno zgoraj.</p>
                <div v-if="savedSessionsLoading" style="text-align:center;">
                    <div class="spinner"></div>
                    <p class="subtitle" style="margin-top:16px;">Nalagam shranjene seje...</p>
                </div>
                <div v-else-if="savedSessions.length">
                    <div class="actions-stack">
                        <div class="saved-item" v-for="session in savedSessions" :key="session.session_id">
                            <strong>{{ session.project_name || 'Neimenovan projekt' }}</strong>
                            <small>{{ formatDateTime(session.updated_at) }}</small>
                            <p class="subtitle" v-if="session.summary">{{ session.summary }}</p>
                            <div class="actions-row">
                                <button class="btn btn-primary" @click="loadSession(session.session_id)">Naloži</button>
                                <button class="btn btn-danger" @click="deleteSession(session.session_id)">Izbriši</button>
                            </div>
                        </div>
                    </div>
                </div>
                <div v-else>
                    <p class="empty-note">Trenutno ni shranjenih sej. Prosim, shranite analizo po ekstrakciji podatkov.</p>
                </div>
                <div class="actions-row">
                    <button class="btn btn-secondary" @click="showSavedModal = false">Zapri</button>
                </div>
            </div>
        </div>

        <div v-if="isBusy" class="spinner-overlay">
            <div>
                <div class="spinner"></div>
                <p class="subtitle" style="margin-top:16px; text-align:center;">{{ busyMessage }}</p>
            </div>
        </div>
    </div>

    <script src="https://unpkg.com/vue@3/dist/vue.global.prod.js"></script>
    <script>
        const { createApp } = Vue;

        createApp({
            data() {
                return {
                    theme: 'light',
                    themeStorageKey: 'mnenja-theme',
                    files: [],
                    pageOverrides: {},
                    isDragging: false,
                    status: { type: 'info', message: '' },
                    isBusy: false,
                    busyMessage: '',
                    sessionId: '',
                    eupPairs: [],
                    initialKeyData: {},
                    keyData: {},
                    metadata: {},
                    requirements: [],
                    resultsMap: {},
                    editableFindings: {},
                    editableActions: {},
                    initialEditableFindings: {},
                    initialEditableActions: {},
                    activeEditorId: '',
                    selectedRequirementIds: [],
                    excludedIds: [],
                    requirementRevisions: {},
                    latestNonCompliantIds: [],
                    analysisSummary: '',
                    downloadReady: false,
                    downloadHref: '',
                    showRevisionModal: false,
                    currentRevisionId: '__celotno',
                    revisionFiles: [],
                    revisionAnalysisFiles: [],
                    revisionPages: '',
                    revisionNote: '',
                    isRevisionDragging: false,
                    showSavedModal: false,
                    savedSessions: [],
                    savedSessionsLoading: false,
                    highlightedSession: null,
                    keyLabels: {
                        'naziv_gradnje': 'Naziv gradnje',
                        'glavni_objekt': 'Glavni objekt',
                        'pomozni_objekti': 'Pomožni objekti',
                        'parcela_in_ko': 'Parcelna št. in katastrska občina',
                        'dimenzije_objektov': 'Dimenzije objektov',
                        'etaznost': 'Etažnost',
                        'visinski_gabariti': 'Višinski gabariti',
                        'streha_naklon_smer_kritina': 'Streha (naklon, smer, kritina)',
                        'barva_fasade': 'Barva in materiali fasade',
                        'odmiki': 'Odmiki',
                        'parkirna_mesta': 'Število parkirnih mest',
                        'prikljucki_gji': 'Priključki na GJI',
                        'bruto_etazna_povrsina': 'Bruto etažna površina (BEP)',
                        'faktorji_in_ozelenitev': 'Faktorji (FZ, FI) in ozelenitev (FZP)'
                    },
                    longFieldKeys: new Set(['prikljucki_gji']),
                    actionStates: {
                        extract: '',
                        run: '',
                        save: '',
                        reset: '',
                        confirm: '',
                        revision: ''
                    },
                    actionTimers: {},
                    excludeNonCompliant: true,
                    storageKey: 'mnenja-vue-state'
                };
            },
            computed: {
                keyFieldList() {
                    return Object.entries(this.keyLabels).map(([key, label]) => ({
                        key,
                        label,
                        isLong: this.longFieldKeys.has(key)
                    }));
                },
                heroActiveStep() {
                    if (Array.isArray(this.requirements) && this.requirements.length) {
                        return 3;
                    }
                    if (this.showReview) {
                        return 2;
                    }
                    return 1;
                },
                showReview() {
                    return !!this.sessionId && (this.eupPairs.length > 0 || Object.keys(this.keyData).length > 0);
                },
                filteredRevisions() {
                    const filtered = {};
                    for (const id in this.requirementRevisions) {
                        if (id !== '__celotno' && this.requirementRevisions[id].length > 0) {
                            filtered[id] = this.requirementRevisions[id];
                        }
                    }
                    return filtered;
                }
            },
            methods: {
                applyTheme(theme) {
                    const normalized = theme === 'dark' ? 'dark' : 'light';
                    document.documentElement.setAttribute('data-theme', normalized);
                    this.theme = normalized;
                },
                setTheme(theme) {
                    this.applyTheme(theme);
                    try {
                        localStorage.setItem(this.themeStorageKey, this.theme);
                    } catch (error) {
                        console.warn('Shranjevanje teme ni uspelo:', error);
                    }
                },
                toggleTheme() {
                    const next = this.theme === 'dark' ? 'light' : 'dark';
                    this.setTheme(next);
                },
                initializeTheme() {
                    let savedTheme = null;
                    try {
                        savedTheme = localStorage.getItem(this.themeStorageKey);
                    } catch (error) {
                        savedTheme = null;
                    }
                    if (savedTheme === 'light' || savedTheme === 'dark') {
                        this.applyTheme(savedTheme);
                        return;
                    }
                    if (window.matchMedia && window.matchMedia('(prefers-color-scheme: dark)').matches) {
                        this.applyTheme('dark');
                    } else {
                        this.applyTheme('light');
                    }
                },
                heroStepClass(stepId) {
                    const active = this.heroActiveStep;
                    return {
                        active: stepId === active,
                        completed: stepId < active
                    };
                },
                setStatus(type, message) {
                    this.status = { type, message };
                },
                setActionState(key, state, options = {}) {
                    if (!key || !(key in this.actionStates)) {
                        return;
                    }
                    const { autoClear = state === 'success' || state === 'error', timeout = 2200 } = options;
                    if (this.actionTimers[key]) {
                        clearTimeout(this.actionTimers[key]);
                        delete this.actionTimers[key];
                    }
                    this.actionStates[key] = state;
                    if (autoClear && state) {
                        this.actionTimers[key] = setTimeout(() => {
                            if (this.actionStates[key] === state) {
                                this.actionStates[key] = '';
                            }
                        }, timeout);
                    }
                },
                markActionResult(key, state, options = {}) {
                    this.setActionState(key, state, options);
                },
                startLoading(message, actionKey = '') {
                    this.isBusy = true;
                    this.busyMessage = message;
                    if (actionKey) {
                        this.setActionState(actionKey, 'working', { autoClear: false });
                    }
                },
                stopLoading(statusType = '', message = '', actionKey = '') {
                    this.isBusy = false;
                    this.busyMessage = '';
                    if (statusType && message) {
                        this.setStatus(statusType, message);
                    }
                    if (actionKey) {
                        this.setActionState(actionKey, statusType, { autoClear: true });
                    }
                },
                formatFileSize(bytes) {
                    if (bytes === 0) return '0 Bytes';
                    const k = 1024;
                    const sizes = ['Bytes', 'KB', 'MB', 'GB', 'TB'];
                    const i = Math.floor(Math.log(bytes) / Math.log(k));
                    return parseFloat((bytes / Math.pow(k, i)).toFixed(2)) + ' ' + sizes[i];
                },
                formatDateTime(isoString) {
                    if (!isoString) return 'Ni podatka';
                    const date = new Date(isoString);
                    return date.toLocaleString('sl-SI', {
                        year: 'numeric', month: '2-digit', day: '2-digit',
                        hour: '2-digit', minute: '2-digit', second: '2-digit',
                        hour12: false
                    });
                },
                handleFileSelect(event) {
                    const selectedFiles = Array.from(event.target.files);
                    this.addFiles(selectedFiles);
                },
                handleDrop(event) {
                    this.isDragging = false;
                    const droppedFiles = Array.from(event.dataTransfer.files);
                    this.addFiles(droppedFiles.filter(f => f.type === 'application/pdf'));
                },
                addFiles(newFiles) {
                    newFiles.forEach(file => {
                        this.files.push({
                            id: Vue.markRaw(Date.now() + Math.random().toString(36).substring(2, 9)),
                            file: file,
                            pages: ''
                        });
                    });
                },
                removeFile(fileId) {
                    this.files = this.files.filter(f => f.id !== fileId);
                    delete this.pageOverrides[fileId];
                },
                resetAnalysis() {
                    this.startLoading('Ponastavljam sejo...');
                    setTimeout(() => {
                        this.sessionId = '';
                        this.files = [];
                        this.pageOverrides = {};
                        this.eupPairs = [];
                        this.initialKeyData = {};
                        this.keyData = {};
                        this.metadata = {};
                        this.requirements = [];
                        this.resultsMap = {};
                        this.editableFindings = {};
                        this.editableActions = {};
                        this.initialEditableFindings = {};
                        this.initialEditableActions = {};
                        this.selectedRequirementIds = [];
                        this.excludedIds = [];
                        this.requirementRevisions = {};
                        this.latestNonCompliantIds = [];
                        this.analysisSummary = '';
                        this.downloadReady = false;
                        this.downloadHref = '';
                        this.revisionFiles = [];
                        this.revisionAnalysisFiles = [];
<<<<<<< HEAD
                        this.revisionPages = '';
                        this.revisionNote = '';
                        this.currentRevisionId = '__celotno';
=======
>>>>>>> 133095dd
                        this.excludeNonCompliant = true;
                        localStorage.removeItem(this.storageKey);
                        this.stopLoading('success', 'Analiza je bila uspešno ponastavljena.', 'reset');
                    }, 500);
                },
                async extractData() {
                    if (!this.files.length || this.isBusy) return;
                    this.startLoading('Ekstrahiram podatke iz dokumentacije...', 'extract');
                    this.status.message = '';

                    const formData = new FormData();
                    const filesMeta = [];
                    this.files.forEach(file => {
                        formData.append('pdf_files', file.file);
                        filesMeta.push({
                            filename: file.file.name,
                            pages: this.pageOverrides[file.id] || ''
                        });
                    });
                    formData.append('files_meta_json', JSON.stringify(filesMeta));

                    try {
                        const response = await fetch('/extract-data', {
                            method: 'POST',
                            body: formData
                        });
                        if (!response.ok) {
                            const error = await response.json().catch(() => ({}));
                            throw new Error(error.detail || 'Ekstrakcija podatkov ni uspela.');
                        }
                        const result = await response.json();

                        this.sessionId = result.session_id;

                        const details = result.details || {};
                        const eupList = Array.isArray(details.eup) ? details.eup : [];
                        const rabaList = Array.isArray(details.namenska_raba) ? details.namenska_raba : [];
                        const extractedPairs = eupList.map((eup, index) => ({
                            id: Date.now() + index,
                            eup: eup,
                            raba: rabaList[index] || '',
                            originalEup: eup,
                            originalRaba: rabaList[index] || ''
                        }));
                        if (!extractedPairs.length) {
                            extractedPairs.push({
                                id: Date.now(),
                                eup: '',
                                raba: '',
                                originalEup: '',
                                originalRaba: ''
                            });
                        }
                        this.eupPairs = extractedPairs;

                        const metadata = result.metadata || {};
                        this.metadata = {
                            ime_projekta: metadata.ime_projekta || '',
                            stevilka_projekta: metadata.stevilka_projekta || '',
                            datum_projekta: metadata.datum_projekta || '',
                            projektant: metadata.projektant || ''
                        };

                        const keyDefaults = {};
                        Object.keys(this.keyLabels).forEach(key => {
                            keyDefaults[key] = (result.key_data && result.key_data[key]) || '';
                        });
                        this.keyData = keyDefaults;
                        this.initialKeyData = { ...keyDefaults };

                        this.requirements = [];
                        this.resultsMap = {};
                        this.editableFindings = {};
                        this.editableActions = {};
                        this.initialEditableFindings = {};
                        this.initialEditableActions = {};
                        this.selectedRequirementIds = [];
                        this.excludedIds = [];
                        this.requirementRevisions = {};
                        this.latestNonCompliantIds = [];
                        this.analysisSummary = '';
                        this.downloadReady = false;
                        this.downloadHref = '';
                        this.revisionFiles = [];
                        this.revisionAnalysisFiles = [];
                        this.revisionPages = '';
                        this.revisionNote = '';
                        this.currentRevisionId = '__celotno';

                        this.persistState(true);
                        this.markActionResult('extract', 'success');
                        this.stopLoading('success', 'Podatki so bili uspešno ekstrahirani. Prosimo, preglejte in potrdite korak 2.', 'extract');

                    } catch (error) {
                        console.error(error);
                        this.markActionResult('extract', 'error');
                        this.stopLoading('error', error.message || 'Napaka pri ekstrakciji podatkov.', 'extract');
                    }
                },
                async runAnalysis() {
                    if (!this.sessionId || this.isBusy) return;
                    this.startLoading('Izvajam podrobno analizo...', 'run');
                    this.status.message = '';

                    const formData = new FormData();
                    formData.append('session_id', this.sessionId);
                    this.eupPairs.forEach(pair => {
                        if (pair.eup) formData.append('final_eup_list', pair.eup);
                        if (pair.raba) formData.append('final_raba_list', pair.raba);
                    });
                    Object.entries(this.keyData).forEach(([key, value]) => {
                        formData.append(key, value || '');
                    });
                    Object.entries(this.metadata).forEach(([key, value]) => {
                        formData.append(key, value || '');
                    });
                    formData.append('selected_ids_json', JSON.stringify(this.selectedRequirementIds));

                    try {
                        const response = await fetch('/analyze-report', {
                            method: 'POST',
                            body: formData
                        });
                        if (!response.ok) {
                            const error = await response.json().catch(() => ({}));
                            throw new Error(error.detail || 'Analiza poročila ni uspela.');
                        }
                        const result = await response.json();
                        this.requirements = result.zahteve || [];
                        this.resultsMap = this.normalizeResultsMap(result.results_map || {});
                        this.analysisSummary = result.analysis_summary || '';
                        this.latestNonCompliantIds = result.non_compliant_ids || [];
                        this.requirementRevisions = result.requirement_revisions || {};
                        this.downloadReady = false;
                        this.downloadHref = '';

                        if (this.excludeNonCompliant) {
                            this.excludedIds = this.latestNonCompliantIds;
                        }

                        this.prepareEditableResults();
                        this.persistState(true);
                        this.markActionResult('run', 'success');
                        this.stopLoading('success', `Analiza uspešno zaključena. ${this.analysisSummary}`, 'run');

                    } catch (error) {
                        console.error(error);
                        this.markActionResult('run', 'error');
                        this.stopLoading('error', error.message || 'Napaka pri izvajanju analize.', 'run');
                    }
                },
                updateSelectedIds() {
                    this.runAnalysis();
                },
                normalizeResultsMap(map) {
                    for (const id in map) {
                        if (typeof map[id] === 'string') {
                            map[id] = { skladnost: 'Neznano', obrazlozitev: map[id], predlagani_ukrep: '' };
                        }
                    }
                    return map;
                },
                // --- SPREMEMBA: Usklajeno z backend polji ---
                prepareEditableResults(options = {}) {
                    const { editedFindings, editedActions, initialFindings, initialActions } = options || {};

                    const newEditableFindings = editedFindings || {};
                    const newEditableActions = editedActions || {};
                    const newInitialFindings = initialFindings || {};
                    const newInitialActions = initialActions || {};

                    this.requirements.forEach(req => {
                        const id = req.id;
                        const result = this.resultsMap[id];

                        // Ugotovitve
                        const aiFinding = result?.obrazlozitev || '';
                        if (editedFindings && editedFindings[id] !== undefined) {
                            newEditableFindings[id] = editedFindings[id];
                        } else if (this.editableFindings[id] === undefined) {
                            newEditableFindings[id] = aiFinding;
                        }
                        if (!initialFindings || initialFindings[id] === undefined) {
                           newInitialFindings[id] = aiFinding;
                        }
                        
                        // Ukrepi
                        const aiAction = result?.predlagani_ukrep || '';
                         if (editedActions && editedActions[id] !== undefined) {
                            newEditableActions[id] = editedActions[id];
                        } else if (this.editableActions[id] === undefined) {
                            newEditableActions[id] = aiAction;
                        }
                        if (!initialActions || initialActions[id] === undefined) {
                            newInitialActions[id] = aiAction;
                        }
                    });

                    this.editableFindings = newEditableFindings;
                    this.editableActions = newEditableActions;
                    this.initialEditableFindings = newInitialFindings;
                    this.initialEditableActions = newInitialActions;
                },
                saveEditableResults() {
                    // Posodobi glavni resultsMap, ki je vir resnice
                    for (const id in this.editableFindings) {
                        if (this.resultsMap[id]) {
                            this.resultsMap[id].obrazlozitev = this.editableFindings[id];
                        }
                    }
                    for (const id in this.editableActions) {
                        if (this.resultsMap[id]) {
                            this.resultsMap[id].predlagani_ukrep = this.editableActions[id];
                        }
                    }
                    this.persistState(true);
                },
                isAnalysisModified(id) {
                    const findingsChanged = this.editableFindings[id] !== this.initialEditableFindings[id];
                    const actionsChanged = this.editableActions[id] !== this.initialEditableActions[id];
                    return findingsChanged || actionsChanged;
                },
                // --- KONEC SPREMEMBE ---
                pairModified(pair) {
                    return pair.eup !== pair.originalEup || pair.raba !== pair.originalRaba;
                },
                keyFieldModified(key) {
                    return this.keyData[key] !== this.initialKeyData[key];
                },
                displaySkladnost(key) {
                    if (!key) return 'NEZNANO';
                    const lowerKey = key.toLowerCase();
                    if (lowerKey.includes('skladno')) return 'SKLADNO';
                    if (lowerKey.includes('neskladno')) return 'NESKLADNO';
                    if (lowerKey.includes('relevantno')) return 'NI RELEVANTNO';
                    return 'NEZNANO';
                },
                updateRevisionStatus(id, newStatus) {
                    const result = this.resultsMap[id];
                    if (result) {
                        result.skladnost = newStatus;
                        this.persistState(true);
                    }
                    this.applyExclusionFilter();
                },
                applyExclusionFilter() {
                    if (this.excludeNonCompliant) {
                        this.excludedIds = this.latestNonCompliantIds.filter(id => {
                            const result = this.resultsMap[id];
                            return result && result.skladnost.toLowerCase().includes('neskladno');
                        });
                    } else {
                        this.excludedIds = [];
                    }
                    this.persistState(true);
                },
                showRevisionSection(id) {
                    const result = this.resultsMap[id];
                    if (!result || !result.skladnost) return false;
                    return result.skladnost.toLowerCase().includes('neskladno');
                },
                openRevisionModal(id) {
                    this.currentRevisionId = id || '__celotno';
                    this.revisionFiles = [];
                    this.revisionPages = '';
                    this.revisionNote = '';
                    this.showRevisionModal = true;
                },
                handleRevisionFileSelect(event) {
                    this.revisionFiles = Array.from(event.target.files).map(file => ({
                        id: Vue.markRaw(Date.now() + Math.random().toString(36).substring(2, 9)),
                        file: file
                    }));
                },
                handleRevisionDrop(event) {
                    this.isRevisionDragging = false;
                    this.revisionFiles = Array.from(event.dataTransfer.files)
                        .filter(f => f.type === 'application/pdf')
                        .map(file => ({
                            id: Vue.markRaw(Date.now() + Math.random().toString(36).substring(2, 9)),
                            file: file
                        }));
                },
                removeRevisionFile(fileId) {
                    this.revisionFiles = this.revisionFiles.filter(f => f.id !== fileId);
                },
                handleRevisionAnalysisFileSelect(event) {
                    this.revisionAnalysisFiles = Array.from(event.target.files);
                    if (event.target) {
                        event.target.value = '';
                    }
                },
                async uploadRevision() {
                    if (!this.revisionFiles.length || this.isBusy) return;
                    this.startLoading('Nalagam popravek dokumentacije...', 'revision');

                    const formData = new FormData();
                    this.revisionFiles.forEach(file => {
                        formData.append('files', file.file);
                    });

                    let endpoint;
                    if (this.currentRevisionId !== '__celotno') {
                        endpoint = `/non-compliant/${this.sessionId}/${this.currentRevisionId}/upload`;
                        formData.append('note', this.revisionNote);
                    } else {
                        endpoint = `/upload-revision`;
                        formData.append('revision_pages', this.revisionPages);
                        formData.append('session_id', this.sessionId);
                    }

                    try {
                        const response = await fetch(endpoint, {
                            method: 'POST',
                            body: formData
                        });
                        if (!response.ok) {
                            const error = await response.json().catch(() => ({}));
                            throw new Error(error.detail || 'Nalaganje popravka ni uspelo.');
                        }
                        const result = await response.json();
                        this.requirementRevisions = result.requirement_revisions || {};
                        this.showRevisionModal = false;
                        this.persistState(true);
                        this.markActionResult('revision', 'success');
                        this.stopLoading('success', result.message || 'Popravek uspešno naložen.', 'revision');

                    } catch (error) {
                        console.error(error);
                        this.markActionResult('revision', 'error');
                        this.stopLoading('error', error.message || 'Napaka pri nalaganju popravka.', 'revision');
                    }
                },
                async uploadAndReanalyze() {
                    if (!this.revisionAnalysisFiles.length || this.isBusy || !this.latestNonCompliantIds.length) return;
                    this.startLoading('Nalagam popravke in ponavljam analizo...', 'revision');

                    const formData = new FormData();
                    formData.append('session_id', this.sessionId);
                    formData.append('non_compliant_ids_json', JSON.stringify(this.latestNonCompliantIds));
                    this.revisionAnalysisFiles.forEach(file => {
                        formData.append('revision_files', file);
                    });

                    try {
                        const response = await fetch('/re-analyze', {
                            method: 'POST',
                            body: formData
                        });

                        if (!response.ok) {
                            const error = await response.json().catch(() => ({}));
                            throw new Error(error.detail || 'Ponovna analiza ni uspela.');
                        }

                        const result = await response.json();

                        for (const id in result.updated_results) {
                            this.resultsMap[id] = result.updated_results[id];
                        }
<<<<<<< HEAD
                        this.resultsMap = this.normalizeResultsMap({ ...this.resultsMap });
=======
                        this.normalizeResultsMap(this.resultsMap);
>>>>>>> 133095dd
                        this.prepareEditableResults();

                        this.latestNonCompliantIds = result.non_compliant_ids || [];

                        this.revisionAnalysisFiles = [];
                        this.persistState(true);
                        this.stopLoading('success', 'Ponovna analiza neskladnih zahtev je zaključena.', 'revision');

                    } catch (error) {
                        console.error(error);
                        this.stopLoading('error', error.message, 'revision');
                    }
                },
                async confirmReport() {
                    if (!this.sessionId || this.isBusy) return;
                    this.startLoading('Generiram poročilo...', 'confirm');
                    
                    // Pred generiranjem shranimo morebitne ročne popravke
                    this.saveEditableResults();

                    try {
                        const response = await fetch('/confirm-report', {
                            method: 'POST',
                            headers: {
                                'Content-Type': 'application/json'
                            },
                            body: JSON.stringify({
                                session_id: this.sessionId,
                                excluded_ids: this.excludedIds,
                                // Posodobitev: Pošljemo tudi ročno spremenjene podatke, če je potrebno
                                updated_results: this.resultsMap 
                            })
                        });
                        if (!response.ok) {
                            const error = await response.json().catch(() => ({}));
                            throw new Error(error.detail || 'Generiranje poročila ni uspelo.');
                        }
                        const result = await response.json();
                        this.downloadReady = true;
                        this.downloadHref = '/download';
                        this.persistState(true);
                        this.markActionResult('confirm', 'success');
                        this.stopLoading('success', result.message || 'Poročilo je pripravljeno. Prenesite dokument.');
                    } catch (error) {
                        console.error(error);
                        this.markActionResult('confirm', 'error');
                        this.stopLoading('error', error.message || 'Napaka pri generiranju poročila.');
                    }
                },
                collectState() {
                    if (!this.sessionId) return null;
                    return {
                        sessionId: this.sessionId,
                        theme: this.theme,
                        eupPairs: this.eupPairs,
                        keyData: this.keyData,
                        initialKeyData: this.initialKeyData,
                        metadata: this.metadata,
                        requirements: this.requirements,
                        resultsMap: this.resultsMap,
                        editableFindings: this.editableFindings,
                        editableActions: this.editableActions,
                        initialEditableFindings: this.initialEditableFindings,
                        initialEditableActions: this.initialEditableActions,
                        selectedRequirementIds: this.selectedRequirementIds,
                        excludedIds: this.excludedIds,
                        requirementRevisions: this.requirementRevisions,
                        latestNonCompliantIds: this.latestNonCompliantIds,
                        analysisSummary: this.analysisSummary,
                        downloadReady: this.downloadReady,
                        excludeNonCompliant: this.excludeNonCompliant,
                        timestamp: new Date().toISOString()
                    };
                },
                persistState(auto = false) {
                    const state = this.collectState();
                    if (!state) return;
                    try {
                        localStorage.setItem(this.storageKey, JSON.stringify(state));
                        if (!auto) {
                            this.saveProgressRemote();
                        }
                    } catch (error) {
                        console.warn('Shranjevanje v lokalno hrambo ni uspelo:', error);
                    }
                },
                async saveProgress() {
                    this.saveEditableResults();
                    await this.saveProgressRemote();
                },
                async saveProgressRemote() {
                    if (!this.sessionId) return;
                    this.startLoading('Shranjujem napredek...', 'save');
                    try {
                        const payload = {
                            session_id: this.sessionId,
                            project_name: this.metadata.ime_projekta || 'Neimenovan projekt',
                            summary: this.analysisSummary || `Shranjeno: ${this.formatDateTime(new Date().toISOString())}`,
                            data: this.collectState()
                        };
                        const response = await fetch('/save-session', {
                            method: 'POST',
                            headers: { 'Content-Type': 'application/json' },
                            body: JSON.stringify(payload)
                        });
                        if (!response.ok) {
                            const error = await response.json().catch(() => ({}));
                            throw new Error(error.detail || 'Shranjevanje na strežnik ni uspelo.');
                        }
                        this.markActionResult('save', 'success');
                        this.stopLoading('success', 'Napredek uspešno shranjen.', 'save');
                    } catch (error) {
                        console.error(error);
                        this.markActionResult('save', 'error');
                        this.stopLoading('error', error.message || 'Napaka pri shranjevanju na strežnik.', 'save');
                    }
                },
                restoreFromLocal() {
                    try {
                        const raw = localStorage.getItem(this.storageKey);
                        if (!raw) return;
                        const state = JSON.parse(raw);
                        if (!state || !state.sessionId) return;

                        this.highlightedSession = {
                            session_id: state.sessionId,
                            project_name: state.metadata?.ime_projekta || 'Samodejno shranjeno',
                            summary: state.analysisSummary || 'Zadnje stanje',
                            updated_at: state.timestamp,
                            source: 'local',
                            data: state
                        };
                        this.setStatus('info', `Na voljo je samodejno shranjeno stanje: ${this.formatDateTime(state.timestamp)}.`);

                    } catch (error) {
                        console.warn('Branje iz lokalne hrambe ni uspelo:', error);
                    }
                },
                loadState(state) {
                    if (!state) return;
                    if (state.theme) {
                        this.applyTheme(state.theme);
                    }
                    this.sessionId = state.sessionId;
                    this.eupPairs = state.eupPairs || [];
                    this.keyData = state.keyData || {};
                    this.initialKeyData = state.initialKeyData || {};
                    this.metadata = state.metadata || {};
                    this.requirements = state.requirements || [];
                    this.resultsMap = this.normalizeResultsMap(state.resultsMap || {});
                    this.selectedRequirementIds = state.selectedRequirementIds || [];
                    this.excludedIds = state.excludedIds || [];
                    this.requirementRevisions = state.requirementRevisions || {};
                    this.latestNonCompliantIds = state.latestNonCompliantIds || [];
                    this.analysisSummary = state.analysisSummary || '';
                    this.downloadReady = state.downloadReady || false;
                    this.excludeNonCompliant = state.excludeNonCompliant === false ? false : true;

                    this.prepareEditableResults({
                        editedFindings: state.editableFindings,
                        editedActions: state.editableActions,
                        initialFindings: state.initialEditableFindings,
                        initialActions: state.initialEditableActions,
                    });
                },
                openSavedModal() {
                    this.showSavedModal = true;
                    this.fetchSavedSessions();
                },
                async fetchSavedSessions() {
                    this.savedSessionsLoading = true;
                    try {
                        const response = await fetch('/saved-sessions');
                        if (!response.ok) throw new Error('Pridobivanje sej ni uspelo.');
                        const result = await response.json();
                        let remoteSessions = result.sessions || [];

                        if (this.highlightedSession && this.highlightedSession.source === 'local') {
                            const isAlreadyRemote = remoteSessions.some(s => s.session_id === this.highlightedSession.session_id);
                            if (!isAlreadyRemote) {
                                remoteSessions.unshift(this.highlightedSession);
                            }
                        }

                        const localIndex = remoteSessions.findIndex(s => s.source === 'local');
                        if (localIndex > 0) {
                            const localSession = remoteSessions.splice(localIndex, 1)[0];
                            remoteSessions.unshift(localSession);
                        }

                        this.savedSessions = remoteSessions.map(s => ({
                            ...s,
                            source: s.source || 'remote'
                        }));
                        if (!this.highlightedSession && this.savedSessions.length > 0) {
                           this.highlightedSession = this.savedSessions[0];
                        }

                    } catch (error) {
                        console.error(error);
                        this.setStatus('error', error.message || 'Napaka pri nalaganju shranjenih sej.');
                        this.savedSessions = this.highlightedSession ? [this.highlightedSession] : [];
                    } finally {
                        this.savedSessionsLoading = false;
                    }
                },
                async loadSession(sessionId) {
                    this.startLoading('Nalagam shranjeno sejo...');
                    this.showSavedModal = false;
                    try {
                        const sessionToLoad = this.savedSessions.find(s => s.session_id === sessionId);
                        let state = null;
                        
                        if (sessionToLoad && sessionToLoad.source === 'local') {
                            state = sessionToLoad.data;
                        } else {
                            const response = await fetch(`/saved-sessions/${sessionId}`);
                            if (!response.ok) throw new Error('Nalaganje seje ni uspelo.');
                            const result = await response.json();
                            state = result.data;
                        }

                        if (!state) throw new Error('Podatki seje so neveljavni.');

                        this.loadState(state);
                        this.persistState(true);
                        this.stopLoading('success', `Seja '${state.metadata?.ime_projekta || state.sessionId}' uspešno naložena.`);

                    } catch (error) {
                        console.error(error);
                        this.stopLoading('error', error.message || 'Napaka pri nalaganju seje.');
                    }
                },
                async deleteSession(sessionId) {
                    if (!confirm('Ali res želite izbrisati shranjeno sejo? Te akcije ni mogoče razveljaviti.')) return;
                    try {
                        // Optimistic UI update
                        if (this.highlightedSession && this.highlightedSession.session_id === sessionId && this.highlightedSession.source === 'local') {
                             localStorage.removeItem(this.storageKey);
                             this.highlightedSession = null;
                        }
                        
                        const response = await fetch(`/saved-sessions/${sessionId}`, { method: 'DELETE' });
                        if (!response.ok) throw new Error('Brisanje seje na strežniku ni uspelo.');
                        
                        this.fetchSavedSessions();
                        this.setStatus('success', 'Seja je uspešno izbrisana.');
                    } catch (error) {
                        console.error(error);
                        this.setStatus('error', error.message || 'Napaka pri brisanju seje.');
                    }
                },
                restoreHighlighted() {
                    if (!this.highlightedSession) return;
                    this.loadState(this.highlightedSession.data);
                    this.setStatus('success', `Nadaljujem z zadnjo sejo: ${this.formatDateTime(this.highlightedSession.updated_at)}.`);
                },
                async discardHighlighted() {
                    if (!this.highlightedSession) return;
                    await this.deleteSession(this.highlightedSession.session_id);
                },
                addPair() {
                    this.eupPairs.push({
                        id: Date.now() + Math.random(),
                        eup: '',
                        raba: '',
                        originalEup: '',
                        originalRaba: ''
                    });
                },
                removePair(index) {
                    this.eupPairs.splice(index, 1);
                }
            },
            mounted() {
                this.heroSteps = [
                    { id: 1, title: 'Naloži PDF datoteke', description: 'Dodaj projektno dokumentacijo za analizo.' },
                    { id: 2, title: 'Ekstrahiraj podatke', description: 'AI pridobi ključne podatke in EUP/Rabe.' },
                    { id: 3, title: 'Pregled in potrditev', description: 'Preveri in dopolni ekstrahirane podatke.' },
                    { id: 4, title: 'Podrobna analiza', description: 'Zaženi analizo skladnosti z zahtevami.' },
                    { id: 5, title: 'Generiraj poročilo', description: 'Prenesi končno poročilo v DOCX obliki.' },
                ];
                this.initializeTheme();
                this.restoreFromLocal();
                this.fetchSavedSessions();
            }
        }).mount('#app');
    </script>
</body>
</html><|MERGE_RESOLUTION|>--- conflicted
+++ resolved
@@ -2021,12 +2021,6 @@
                         this.downloadHref = '';
                         this.revisionFiles = [];
                         this.revisionAnalysisFiles = [];
-<<<<<<< HEAD
-                        this.revisionPages = '';
-                        this.revisionNote = '';
-                        this.currentRevisionId = '__celotno';
-=======
->>>>>>> 133095dd
                         this.excludeNonCompliant = true;
                         localStorage.removeItem(this.storageKey);
                         this.stopLoading('success', 'Analiza je bila uspešno ponastavljena.', 'reset');
@@ -2387,11 +2381,7 @@
                         for (const id in result.updated_results) {
                             this.resultsMap[id] = result.updated_results[id];
                         }
-<<<<<<< HEAD
-                        this.resultsMap = this.normalizeResultsMap({ ...this.resultsMap });
-=======
                         this.normalizeResultsMap(this.resultsMap);
->>>>>>> 133095dd
                         this.prepareEditableResults();
 
                         this.latestNonCompliantIds = result.non_compliant_ids || [];
