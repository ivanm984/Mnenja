<!DOCTYPE html>
<html lang="sl" data-theme="light">
<head>
    <meta charset="UTF-8" />
    <meta name="viewport" content="width=device-width, initial-scale=1.0" />
    <title>IZDELAVA MNENJA O SKADNOSTI S PIA</title>
    <link rel="preconnect" href="https://fonts.googleapis.com">
    <link rel="preconnect" href="https://fonts.gstatic.com" crossorigin>
    <link href="https://fonts.googleapis.com/css2?family=Inter:wght@400;500;600;700&display=swap" rel="stylesheet">
    <style>
        :root {
            --transition-theme: 0.4s ease;
            font-size: 16px;
        }

        :root[data-theme="light"] {
            color-scheme: light;
            --bg-gradient: radial-gradient(circle at top left, rgba(37, 99, 235, 0.14), transparent 55%),
                            radial-gradient(circle at bottom right, rgba(34, 197, 94, 0.16), transparent 60%),
                            #f5f7ff;
            --card: rgba(255, 255, 255, 0.92);
            --muted: #5b6479;
            --text: #0f172a;
<<<<<<< HEAD
            --text-strong: #0f172a;
            --text-soft: rgba(15, 23, 42, 0.72);
            --text-subtle: rgba(15, 23, 42, 0.65);
=======
>>>>>>> 1712dad3
            --border: rgba(148, 163, 184, 0.32);
            --primary: #2563eb;
            --primary-dark: #1d4ed8;
            --danger: #dc2626;
            --success: #16a34a;
            --warning: #f97316;
            --glow: rgba(37, 99, 235, 0.18);
<<<<<<< HEAD
            --hint-bg: rgba(37, 99, 235, 0.08);
            --table-header-bg: rgba(37, 99, 235, 0.08);
            --table-row-hover: rgba(37, 99, 235, 0.05);
            --floating-bg: rgba(255, 255, 255, 0.9);
            --floating-border: rgba(148, 163, 184, 0.35);
            --floating-shadow: 0 20px 45px rgba(15, 23, 42, 0.18);
=======
>>>>>>> 1712dad3
            --radius-lg: 22px;
            --radius-md: 16px;
            --shadow-lg: 0 28px 60px rgba(15, 23, 42, 0.16);
            --shadow-md: 0 20px 40px rgba(15, 23, 42, 0.12);
            --shadow-sm: 0 12px 24px rgba(15, 23, 42, 0.08);
        }

        :root[data-theme="dark"] {
            color-scheme: dark;
            --bg-gradient: radial-gradient(circle at top left, rgba(96, 165, 250, 0.12), transparent 50%),
                            radial-gradient(circle at bottom right, rgba(45, 212, 191, 0.12), transparent 60%),
                            #0b1220;
            --card: rgba(15, 23, 42, 0.9);
            --muted: rgba(209, 213, 219, 0.7);
            --text: #e2e8f0;
<<<<<<< HEAD
            --text-strong: #f8fafc;
            --text-soft: rgba(226, 232, 240, 0.86);
            --text-subtle: rgba(148, 163, 184, 0.9);
=======
>>>>>>> 1712dad3
            --border: rgba(51, 65, 85, 0.6);
            --primary: #60a5fa;
            --primary-dark: #3b82f6;
            --danger: #f87171;
            --success: #34d399;
            --warning: #fb923c;
            --glow: rgba(96, 165, 250, 0.28);
<<<<<<< HEAD
            --hint-bg: rgba(96, 165, 250, 0.12);
            --table-header-bg: rgba(30, 41, 59, 0.9);
            --table-row-hover: rgba(37, 99, 235, 0.12);
            --floating-bg: rgba(15, 23, 42, 0.86);
            --floating-border: rgba(96, 165, 250, 0.3);
            --floating-shadow: 0 24px 48px rgba(8, 13, 23, 0.55);
=======
>>>>>>> 1712dad3
            --radius-lg: 22px;
            --radius-md: 16px;
            --shadow-lg: 0 32px 80px rgba(8, 13, 23, 0.6);
            --shadow-md: 0 24px 48px rgba(8, 13, 23, 0.5);
            --shadow-sm: 0 16px 32px rgba(8, 13, 23, 0.45);
        }

        * {
            box-sizing: border-box;
        }

        body {
            margin: 0;
            font-family: 'Inter', -apple-system, BlinkMacSystemFont, 'Segoe UI', Roboto, sans-serif;
            background: var(--bg-gradient);
            color: var(--text);
            min-height: 100vh;
            display: flex;
            justify-content: center;
<<<<<<< HEAD
            padding: clamp(28px, 4vw, 64px) clamp(20px, 4vw, 72px);
=======
            padding: clamp(32px, 4vw, 64px) clamp(16px, 4vw, 56px);
>>>>>>> 1712dad3
            transition: background var(--transition-theme), color var(--transition-theme);
            position: relative;
        }

        body::before {
            content: '';
            position: fixed;
            inset: 0;
            pointer-events: none;
            background: radial-gradient(circle at 20% 20%, var(--glow), transparent 55%),
                        radial-gradient(circle at 80% 30%, rgba(34, 197, 94, 0.12), transparent 65%);
            opacity: 0.6;
            transition: opacity var(--transition-theme), background var(--transition-theme);
        }

        :root[data-theme="dark"] body::before {
            opacity: 0.45;
            background: radial-gradient(circle at 18% 25%, rgba(96, 165, 250, 0.25), transparent 55%),
                        radial-gradient(circle at 75% 25%, rgba(45, 212, 191, 0.2), transparent 60%);
        }

        [v-cloak] { display: none !important; }

        a { color: inherit; }

        .app-shell {
            width: min(1360px, 100%);
            display: flex;
            flex-direction: column;
            gap: 32px;
        }

        .hero {
            background: linear-gradient(135deg, rgba(37, 99, 235, 0.18), rgba(14, 165, 233, 0.14));
            padding: clamp(32px, 3vw, 48px);
            border-radius: var(--radius-lg);
            box-shadow: var(--shadow-lg);
            color: var(--text);
            display: grid;
            gap: 24px;
            position: relative;
            overflow: hidden;
        }

        .hero::after {
            content: '';
            position: absolute;
            inset: -120px;
            background: radial-gradient(circle at 20% 30%, rgba(255, 255, 255, 0.18), transparent 55%),
                        radial-gradient(circle at 80% 70%, rgba(59, 130, 246, 0.18), transparent 60%);
            opacity: 0.7;
            pointer-events: none;
            transition: opacity var(--transition-theme);
        }

        :root[data-theme="dark"] .hero {
            background: linear-gradient(135deg, rgba(37, 99, 235, 0.22), rgba(13, 148, 136, 0.18));
        }

        :root[data-theme="dark"] .hero::after {
            opacity: 0.45;
        }

        .top-bar {
            display: flex;
            align-items: center;
            justify-content: space-between;
            gap: 16px;
            position: relative;
            z-index: 1;
        }

<<<<<<< HEAD
        .floating-shell {
            position: sticky;
            top: clamp(16px, 4vw, 32px);
            z-index: 30;
            display: flex;
            justify-content: center;
            pointer-events: none;
        }

        .floating-actions {
            display: flex;
            align-items: center;
            flex-wrap: wrap;
            gap: 12px;
            background: var(--floating-bg);
            border: 1px solid var(--floating-border);
            border-radius: 999px;
            padding: 12px 18px;
            box-shadow: var(--floating-shadow);
            backdrop-filter: blur(18px);
            pointer-events: auto;
            max-width: min(1240px, 100%);
        }

        .floating-actions .toolbar-group {
            display: flex;
            align-items: center;
            gap: 12px;
            flex-wrap: wrap;
        }

        .floating-actions .toolbar-separator {
            width: 1px;
            height: 32px;
            background: rgba(148, 163, 184, 0.35);
        }

        :root[data-theme="dark"] .floating-actions .toolbar-separator {
            background: rgba(96, 165, 250, 0.28);
        }

        .floating-actions .btn {
            padding: 12px 18px;
        }

=======
>>>>>>> 1712dad3
        .brand {
            display: inline-flex;
            align-items: center;
            gap: 10px;
            font-weight: 700;
            font-size: 1.05rem;
            letter-spacing: 0.04em;
        }

        .brand-icon {
            display: inline-flex;
            align-items: center;
            justify-content: center;
            width: 40px;
            height: 40px;
            border-radius: 14px;
            background: rgba(255, 255, 255, 0.22);
            color: var(--primary);
            box-shadow: inset 0 0 0 1px rgba(255, 255, 255, 0.4);
        }

        :root[data-theme="dark"] .brand-icon {
            background: rgba(148, 163, 184, 0.12);
            color: #bfdbfe;
            box-shadow: inset 0 0 0 1px rgba(148, 163, 184, 0.25);
        }

        .theme-toggle {
            border-radius: 999px;
            border: 1px solid rgba(255, 255, 255, 0.35);
            background: rgba(255, 255, 255, 0.18);
            color: var(--text);
            display: inline-flex;
            align-items: center;
            gap: 10px;
            padding: 10px 18px;
            font-weight: 600;
            font-size: 0.95rem;
            cursor: pointer;
            transition: transform 0.2s ease, background 0.2s ease, border-color 0.2s ease, color 0.2s ease;
            backdrop-filter: blur(12px);
        }

        .theme-toggle span.icon {
            font-size: 1.2rem;
        }

        .theme-toggle:hover {
            transform: translateY(-1px);
            background: rgba(255, 255, 255, 0.24);
        }

        :root[data-theme="dark"] .theme-toggle {
            border-color: rgba(148, 163, 184, 0.4);
            background: rgba(30, 41, 59, 0.65);
            color: #e2e8f0;
        }

        :root[data-theme="dark"] .theme-toggle:hover {
            background: rgba(30, 41, 59, 0.8);
        }

        .hero h1 {
            margin: 0;
            font-size: clamp(2.1rem, 1rem + 2vw, 2.8rem);
            line-height: 1.1;
        }

        .hero p {
            margin: 0;
            max-width: 680px;
            color: var(--text-soft);
            font-size: 1.05rem;
            line-height: 1.65;
        }

        .steps {
            display: grid;
            grid-template-columns: repeat(auto-fit, minmax(180px, 1fr));
            gap: 14px;
        }

        .step-card {
            backdrop-filter: blur(12px);
            background: var(--card);
            border: 2px solid var(--border);
            border-radius: var(--radius-md);
            padding: 18px 20px;
            box-shadow: var(--shadow-sm);
            display: grid;
            gap: 8px;
            transition: border-color 0.3s ease, box-shadow 0.3s ease, transform 0.3s ease;
        }

        .step-card.active {
            border-color: rgba(37, 99, 235, 0.65);
            box-shadow: 0 0 0 3px rgba(37, 99, 235, 0.18);
            transform: translateY(-2px);
        }

        .step-card.completed {
            border-color: rgba(22, 163, 74, 0.45);
        }

        .step-card strong {
            display: inline-flex;
            align-items: center;
            justify-content: center;
            width: 36px;
            height: 36px;
            border-radius: 12px;
            background: rgba(37, 99, 235, 0.14);
            color: var(--primary);
            font-size: 1.1rem;
        }

        :root[data-theme="dark"] .step-card {
            background: rgba(15, 23, 42, 0.86);
            border-color: rgba(96, 165, 250, 0.22);
        }

        :root[data-theme="dark"] .step-card strong {
            background: rgba(96, 165, 250, 0.18);
            color: #bfdbfe;
        }

        .surface {
            background: var(--card);
            border-radius: var(--radius-lg);
            box-shadow: var(--shadow-md);
            padding: clamp(28px, 2.4vw, 36px);
            display: grid;
            gap: 28px;
        }

        .section-head {
            display: flex;
            justify-content: space-between;
            gap: 18px;
            align-items: center;
            flex-wrap: wrap;
        }

        .section-title {
            font-weight: 700;
            font-size: 1.3rem;
            display: flex;
            gap: 12px;
            align-items: center;
        }

        .badge {
            width: 42px;
            height: 42px;
            border-radius: 16px;
            display: inline-flex;
            align-items: center;
            justify-content: center;
            background: rgba(37, 99, 235, 0.12);
            color: var(--primary);
            font-weight: 600;
            font-size: 1.1rem;
        }

        .subtitle {
            color: var(--text-soft);
            font-size: 0.98rem;
            line-height: 1.6;
            margin: 0;
        }

        .upload-drop {
            border: 2px dashed rgba(37, 99, 235, 0.3);
            border-radius: var(--radius-md);
            padding: clamp(24px, 2.6vw, 36px);
            background: var(--card);
            display: grid;
            gap: 18px;
            transition: border 0.25s ease, background 0.25s ease, box-shadow 0.25s ease;
        }

        .upload-drop.is-dragging {
            border-color: var(--primary);
            background: rgba(237, 242, 255, 0.95);
            box-shadow: 0 22px 46px rgba(37, 99, 235, 0.16);
        }

        :root[data-theme="dark"] .upload-drop {
            border-color: rgba(96, 165, 250, 0.35);
            background: rgba(15, 23, 42, 0.85);
        }

        :root[data-theme="dark"] .upload-drop.is-dragging {
            background: rgba(30, 41, 59, 0.95);
            box-shadow: 0 22px 46px rgba(37, 99, 235, 0.28);
        }

        .upload-actions {
            display: flex;
            flex-wrap: wrap;
            gap: 12px;
            align-items: center;
        }

        .file-list {
            display: grid;
            gap: 14px;
        }

        .file-item {
            display: grid;
            gap: 12px;
            border-radius: var(--radius-md);
            padding: 16px 18px;
            background: var(--card);
            border: 1px solid var(--border);
            box-shadow: var(--shadow-sm);
        }

        :root[data-theme="dark"] .file-item {
            background: rgba(15, 23, 42, 0.86);
            border-color: rgba(71, 85, 105, 0.6);
        }

        .file-row {
            display: flex;
            justify-content: space-between;
            gap: 12px;
            flex-wrap: wrap;
        }

        .file-meta {
            color: var(--text-subtle);
            font-size: 0.85rem;
        }

        label {
            font-weight: 600;
            font-size: 0.96rem;
            color: var(--text-strong);
        }

        input[type="text"],
        textarea,
        select {
            width: 100%;
            border-radius: 14px;
            border: 1px solid var(--border);
            padding: 12px 14px;
            font-size: 0.98rem;
            background: var(--card);
            color: var(--text);
            transition: border 0.2s ease, box-shadow 0.2s ease;
        }

        input[type="text"]:focus,
        textarea:focus {
            outline: none;
            border-color: rgba(37, 99, 235, 0.7);
            box-shadow: 0 0 0 4px rgba(37, 99, 235, 0.15);
        }

        :root[data-theme="dark"] input[type="text"],
        :root[data-theme="dark"] textarea,
        :root[data-theme="dark"] select {
            border-color: rgba(71, 85, 105, 0.6);
            background: rgba(15, 23, 42, 0.8);
            color: #e2e8f0;
        }

        :root[data-theme="dark"] input[type="text"]:focus,
        :root[data-theme="dark"] textarea:focus {
            border-color: rgba(96, 165, 250, 0.7);
            box-shadow: 0 0 0 4px rgba(96, 165, 250, 0.2);
        }

        textarea {
            resize: vertical;
            min-height: 120px;
            line-height: 1.6;
        }

        .btn {
            position: relative;
            display: inline-flex;
            align-items: center;
            justify-content: center;
            gap: 8px;
            border-radius: 14px;
            border: 1px solid transparent;
            padding: 14px 20px;
            font-weight: 600;
            font-size: 1rem;
            cursor: pointer;
            transition: transform 0.2s ease, box-shadow 0.2s ease, background 0.2s ease, border 0.2s ease, color 0.2s ease;
            overflow: hidden;
        }

        .btn::after {
            content: '';
            position: absolute;
            inset: 0;
            background: rgba(255, 255, 255, 0.08);
            opacity: 0;
            transition: opacity 0.2s ease;
        }

        .btn:disabled {
            cursor: not-allowed;
            opacity: 0.7;
            transform: none;
            box-shadow: none;
        }

        .btn:focus-visible {
            outline: none;
            box-shadow: 0 0 0 4px rgba(37, 99, 235, 0.18);
        }

        .btn:hover:not(:disabled)::after {
            opacity: 1;
        }

        .btn-primary {
            background: linear-gradient(135deg, var(--primary), #1d8ef2);
            color: #fff;
            box-shadow: 0 18px 32px rgba(37, 99, 235, 0.24);
        }

        .btn-primary:hover:not(:disabled) {
            transform: translateY(-1px);
        }

        .btn-outline {
            background: rgba(255, 255, 255, 0.92);
            border-color: rgba(37, 99, 235, 0.28);
            color: var(--primary);
            box-shadow: var(--shadow-sm);
        }

        .btn-outline:hover:not(:disabled) {
            background: rgba(237, 242, 255, 0.9);
        }

        .btn-secondary {
            background: rgba(15, 23, 42, 0.06);
            border-color: rgba(15, 23, 42, 0.12);
            color: var(--text);
        }

        .btn-secondary:hover:not(:disabled) {
            background: rgba(15, 23, 42, 0.12);
        }

        .btn-danger {
            background: rgba(220, 38, 38, 0.12);
            border-color: rgba(220, 38, 38, 0.28);
            color: #991b1b;
        }

        .btn-danger:hover:not(:disabled) {
            background: rgba(220, 38, 38, 0.18);
        }

        .btn[data-state="working"] {
            pointer-events: none;
            transform: translateY(-1px);
            box-shadow: 0 12px 26px rgba(37, 99, 235, 0.24);
            padding-right: 42px;
        }

        .btn[data-state="working"]::before {
            content: '';
            position: absolute;
            width: 18px;
            height: 18px;
            border-radius: 50%;
            border: 3px solid currentColor;
            border-bottom-color: transparent;
            animation: spin 0.8s linear infinite;
            right: 14px;
            top: 50%;
            transform: translateY(-50%);
        }

        :root[data-theme="dark"] .btn-outline {
            background: rgba(30, 41, 59, 0.65);
            border-color: rgba(96, 165, 250, 0.35);
            color: var(--text);
        }

        :root[data-theme="dark"] .btn-outline:hover:not(:disabled) {
            background: rgba(37, 99, 235, 0.28);
        }

        :root[data-theme="dark"] .btn-secondary {
            background: rgba(30, 41, 59, 0.6);
            border-color: rgba(71, 85, 105, 0.65);
            color: var(--text);
        }

        :root[data-theme="dark"] .btn-secondary:hover:not(:disabled) {
            background: rgba(37, 99, 235, 0.2);
        }

        :root[data-theme="dark"] .btn-danger {
            color: #fecaca;
        }

        .btn[data-state="success"] {
            background: rgba(22, 163, 74, 0.14);
            border-color: rgba(22, 163, 74, 0.4);
            color: #166534;
            box-shadow: 0 14px 26px rgba(22, 163, 74, 0.24);
        }

        .btn-primary[data-state="success"] {
            background: linear-gradient(135deg, var(--success), #22c55e);
            color: #fff;
        }

        .btn-outline[data-state="success"] {
            background: rgba(22, 163, 74, 0.12);
            border-color: rgba(22, 163, 74, 0.38);
            color: #166534;
        }

        .btn-secondary[data-state="success"] {
            background: rgba(22, 163, 74, 0.12);
            border-color: rgba(22, 163, 74, 0.32);
            color: #166534;
        }

        .btn-danger[data-state="success"] {
            background: rgba(22, 163, 74, 0.12);
            border-color: rgba(22, 163, 74, 0.38);
            color: #166534;
        }

        .btn[data-state="error"] {
            background: rgba(220, 38, 38, 0.16);
            border-color: rgba(220, 38, 38, 0.4);
            color: #b91c1c;
            box-shadow: 0 14px 26px rgba(220, 38, 38, 0.22);
        }

        .btn-primary[data-state="error"] {
            background: linear-gradient(135deg, #dc2626, #ef4444);
            border-color: rgba(220, 38, 38, 0.65);
            color: #fff;
        }

        .status-banner {
            border-radius: var(--radius-md);
            padding: 16px 18px;
            border: 1px solid var(--border);
            background: var(--card);
            color: var(--text);
            display: flex;
            justify-content: space-between;
            align-items: center;
            gap: 12px;
        }

        .status-banner.status-success { background: rgba(16, 185, 129, 0.1); border-color: rgba(16, 185, 129, 0.32); color: #047857; }
        .status-banner.status-error { background: rgba(220, 38, 38, 0.1); border-color: rgba(220, 38, 38, 0.28); color: #b91c1c; }
        .status-banner.status-info { background: rgba(59, 130, 246, 0.12); border-color: rgba(37, 99, 235, 0.28); color: var(--primary); }

        :root[data-theme="dark"] .status-banner { border-color: rgba(71, 85, 105, 0.6); }
        :root[data-theme="dark"] .status-banner.status-success { background: rgba(34, 197, 94, 0.18); color: #bbf7d0; border-color: rgba(34, 197, 94, 0.35); }
        :root[data-theme="dark"] .status-banner.status-error { background: rgba(239, 68, 68, 0.2); color: #fecaca; border-color: rgba(248, 113, 113, 0.4); }
        :root[data-theme="dark"] .status-banner.status-info { background: rgba(96, 165, 250, 0.2); color: #bfdbfe; border-color: rgba(96, 165, 250, 0.45); }

        .fade-enter-active, .fade-leave-active {
            transition: opacity 0.25s ease;
        }

        .fade-enter-from, .fade-leave-to {
            opacity: 0;
        }

        .grid-two {
            display: grid;
            gap: 16px;
            grid-template-columns: repeat(auto-fit, minmax(220px, 1fr));
        }

        .pair-card {
            border-radius: var(--radius-md);
            border: 1px solid rgba(37, 99, 235, 0.18);
            background: var(--card);
            padding: 16px 18px;
            display: grid;
            gap: 12px;
            box-shadow: var(--shadow-sm);
            position: relative;
        }

        .pair-card.modified {
            border-color: var(--primary);
            box-shadow: 0 22px 40px rgba(37, 99, 235, 0.18);
        }

        :root[data-theme="dark"] .pair-card {
            background: rgba(15, 23, 42, 0.86);
            border-color: rgba(96, 165, 250, 0.25);
        }

        .pair-card .hint {
            font-size: 0.85rem;
            color: var(--text-subtle);
            background: var(--hint-bg);
            padding: 10px 12px;
            border-radius: 12px;
        }

        .key-grid {
            display: grid;
            gap: 18px;
            grid-template-columns: repeat(auto-fit, minmax(240px, 1fr));
        }

        .key-field {
            display: grid;
            gap: 10px;
            padding: 18px 20px;
            border-radius: var(--radius-md);
            background: var(--card);
            border: 1px solid var(--border);
            box-shadow: var(--shadow-sm);
        }

        .key-field.modified {
            border-color: rgba(37, 99, 235, 0.5);
            box-shadow: 0 22px 46px rgba(37, 99, 235, 0.18);
        }

        :root[data-theme="dark"] .key-field {
            background: rgba(15, 23, 42, 0.86);
            border-color: rgba(71, 85, 105, 0.6);
        }

        .metadata-grid {
            display: grid;
            gap: 12px;
            grid-template-columns: repeat(auto-fit, minmax(220px, 1fr));
        }

        .meta-field {
            background: var(--card);
            border-radius: var(--radius-md);
            border: 1px solid var(--border);
            padding: 14px 16px;
            display: grid;
            gap: 6px;
            box-shadow: var(--shadow-sm);
        }

        :root[data-theme="dark"] .meta-field {
            background: rgba(15, 23, 42, 0.86);
            border-color: rgba(71, 85, 105, 0.6);
        }

        .meta-label {
            color: var(--text-subtle);
            font-size: 0.85rem;
            letter-spacing: 0.04em;
            text-transform: uppercase;
        }

        .meta-value {
            font-weight: 600;
            color: var(--text-strong);
        }

        .field-hint {
            font-size: 0.85rem;
            color: var(--text-subtle);
            background: var(--hint-bg);
            padding: 8px 10px;
            border-radius: 10px;
            white-space: pre-line;
        }

        table {
            width: 100%;
            border-collapse: collapse;
        }

        th, td {
            padding: 14px 16px;
            text-align: left;
            border-bottom: 1px solid rgba(148, 163, 184, 0.2);
            vertical-align: top;
        }

        :root[data-theme="dark"] th,
        :root[data-theme="dark"] td {
            border-bottom: 1px solid rgba(71, 85, 105, 0.5);
        }

        .results-table {
            overflow-x: auto;
            border-radius: var(--radius-md);
            border: 1px solid rgba(148, 163, 184, 0.25);
            box-shadow: inset 0 1px 0 rgba(255, 255, 255, 0.6);
        }

        :root[data-theme="dark"] .results-table {
            border-color: rgba(71, 85, 105, 0.6);
            box-shadow: inset 0 1px 0 rgba(15, 23, 42, 0.35);
        }

        .results-table table {
            min-width: 780px;
        }

        .results-table tbody tr:last-child td {
            border-bottom: none;
        }

        .analysis-editor {
            position: relative;
            border: 1px solid var(--border);
            border-radius: 16px;
            padding: 16px;
            background: rgba(37, 99, 235, 0.04);
            transition: border-color 0.2s ease, box-shadow 0.2s ease, background 0.2s ease;
            min-height: 168px;
            overflow: hidden;
        }

        .analysis-editor.modified {
            border-color: var(--primary);
            box-shadow: 0 0 0 3px rgba(37, 99, 235, 0.16);
            background: rgba(37, 99, 235, 0.08);
        }

        :root[data-theme="dark"] .analysis-editor {
            background: rgba(37, 99, 235, 0.12);
        }

        .analysis-display {
            display: grid;
            gap: 10px;
            transition: opacity 0.2s ease;
        }

        .analysis-header {
            display: flex;
            justify-content: space-between;
            align-items: center;
            gap: 12px;
        }

        .analysis-header strong {
            font-size: 1rem;
        }

        .analysis-tag {
            display: inline-flex;
            align-items: center;
            gap: 6px;
            background: rgba(37, 99, 235, 0.12);
            color: var(--primary);
            border-radius: 999px;
            padding: 4px 10px;
            font-size: 0.8rem;
            font-weight: 600;
        }

        .analysis-section {
            display: grid;
            gap: 4px;
        }

        .analysis-section strong {
            font-size: 0.92rem;
            color: var(--text-soft);
        }

        .analysis-section div {
            white-space: pre-line;
        }

        .analysis-hint {
            font-size: 0.84rem;
            color: var(--text-subtle);
        }

        .analysis-hover {
            position: absolute;
            inset: 0;
            padding: 16px;
            background: var(--card);
            display: flex;
            flex-direction: column;
            gap: 12px;
            opacity: 0;
            pointer-events: none;
            transition: opacity 0.18s ease;
        }

        .analysis-editor:hover .analysis-hover,
        .analysis-editor:focus-within .analysis-hover,
        .analysis-editor.active .analysis-hover {
            opacity: 1;
            pointer-events: auto;
        }

        .analysis-editor:hover .analysis-display,
        .analysis-editor:focus-within .analysis-display,
        .analysis-editor.active .analysis-display {
            opacity: 0;
        }

        .analysis-hover label {
            font-weight: 600;
            font-size: 0.92rem;
            color: var(--text-strong);
        }

        .analysis-hover textarea {
            min-height: 96px;
            resize: vertical;
            border-radius: 12px;
            border: 1px solid var(--border);
            padding: 10px 12px;
            font-family: inherit;
            font-size: 0.95rem;
            line-height: 1.5;
            background: rgba(255, 255, 255, 0.85);
            transition: border-color 0.18s ease, box-shadow 0.18s ease, background 0.18s ease;
        }

        .analysis-hover textarea:focus {
            border-color: var(--primary);
            outline: none;
            box-shadow: 0 0 0 3px rgba(37, 99, 235, 0.12);
            background: var(--card);
        }

        :root[data-theme="dark"] .analysis-hover textarea {
            background: rgba(30, 41, 59, 0.75);
        }

        :root[data-theme="dark"] .analysis-hover textarea:focus {
            background: rgba(30, 41, 59, 0.92);
        }

        .analysis-empty {
            color: var(--text-subtle);
            font-style: italic;
        }

        thead {
            background: var(--table-header-bg);
        }

        tbody tr:hover {
            background: var(--table-row-hover);
        }

        .status-pill {
            display: inline-flex;
            align-items: center;
            gap: 6px;
            padding: 6px 12px;
            border-radius: 999px;
            font-weight: 600;
            text-transform: uppercase;
            letter-spacing: 0.05em;
            font-size: 0.82rem;
        }

        .status-pill::before {
            content: '';
            width: 8px;
            height: 8px;
            border-radius: 50%;
            background: currentColor;
        }

        .status-pill.skladno { color: var(--success); background: rgba(16, 185, 129, 0.16); }
        .status-pill.neskladno { color: var(--danger); background: rgba(220, 38, 38, 0.16); }
        .status-pill.ni-relevantno { color: var(--primary); background: rgba(37, 99, 235, 0.16); }
        .status-pill.neznano { color: var(--text-soft); background: rgba(148, 163, 184, 0.2); }

        :root[data-theme="dark"] .status-pill.neznano {
            color: var(--text-subtle);
            background: rgba(148, 163, 184, 0.26);
        }

        .status-cell {
            min-width: 200px;
        }

        .status-control {
            display: grid;
            gap: 10px;
        }

        .status-control select {
            border: 1px solid var(--border);
            border-radius: 12px;
            padding: 10px 14px;
            font-weight: 600;
            font-size: 0.9rem;
            letter-spacing: 0.05em;
            text-transform: uppercase;
            background: rgba(255, 255, 255, 0.85);
            color: var(--text);
            cursor: pointer;
            transition: border-color 0.18s ease, box-shadow 0.18s ease, background 0.18s ease;
        }

        .status-control select:focus {
            outline: none;
            border-color: var(--primary);
            box-shadow: 0 0 0 3px rgba(37, 99, 235, 0.12);
            background: var(--card);
        }

        :root[data-theme="dark"] .status-control select {
            background: rgba(30, 41, 59, 0.75);
            color: var(--text);
        }

        :root[data-theme="dark"] .status-control select:focus {
            background: rgba(30, 41, 59, 0.92);
        }

        .actions-row {
            display: flex;
            flex-wrap: wrap;
            gap: 12px;
        }

        .section-layout {
            display: grid;
            grid-template-columns: minmax(0, 1fr) minmax(240px, 280px);
            gap: 32px;
            align-items: start;
        }

        .section-main {
            display: grid;
            gap: 32px;
        }

        .section-sidebar {
            display: grid;
            gap: 18px;
            position: sticky;
            top: 24px;
            align-self: start;
        }

        .sidebar-card {
            background: var(--card);
            border: 1px solid var(--border);
            border-radius: var(--radius-md);
            padding: 20px 22px;
            box-shadow: var(--shadow-sm);
            display: grid;
            gap: 16px;
        }

        :root[data-theme="dark"] .sidebar-card {
            background: rgba(15, 23, 42, 0.86);
            border-color: rgba(71, 85, 105, 0.6);
        }

        .sidebar-title {
            margin: 0;
            font-size: 1.05rem;
            font-weight: 600;
        }

        .sidebar-hint {
            margin: 0;
            color: var(--text-subtle);
            font-size: 0.9rem;
            line-height: 1.5;
        }

        .sidebar-list {
            list-style: none;
            margin: 0;
            padding: 0;
            display: grid;
            gap: 10px;
        }

        .sidebar-list li {
            display: flex;
            justify-content: space-between;
            align-items: center;
            font-size: 0.92rem;
            color: var(--text-soft);
        }

        .sidebar-list .list-label {
            color: var(--text-subtle);
        }

        .sidebar-list .list-value {
            font-weight: 600;
            color: var(--text-strong);
        }

        .actions-stack {
            display: grid;
            gap: 12px;
        }

        .empty-note {
            color: var(--text-subtle);
            font-style: italic;
        }

        .revision-card {
            border-radius: var(--radius-md);
            border: 1px dashed rgba(37, 99, 235, 0.28);
            padding: 20px 22px;
            background: rgba(37, 99, 235, 0.08);
            display: grid;
            gap: 14px;
        }

        :root[data-theme="dark"] .revision-card {
            border-color: rgba(96, 165, 250, 0.35);
            background: rgba(37, 99, 235, 0.16);
        }

        @media (max-width: 1080px) {
            .section-layout { grid-template-columns: 1fr; }
            .section-sidebar { position: static; }
            .floating-actions { justify-content: center; }
        }

        @media (max-width: 900px) {
            .floating-actions {
                border-radius: 28px;
                gap: 10px;
            }
            .floating-actions .btn {
                flex: 1 1 200px;
            }
            .floating-actions .toolbar-separator {
                display: none;
            }
        }

        @media (max-width: 680px) {
            body {
                padding: clamp(20px, 6vw, 36px) clamp(16px, 6vw, 36px);
            }
            .floating-shell {
                top: 16px;
            }
            .floating-actions {
                flex-direction: column;
                align-items: stretch;
            }
            .floating-actions .toolbar-group {
                width: 100%;
                flex-direction: column;
                align-items: stretch;
            }
            .floating-actions .btn {
                width: 100%;
            }
        }

        .modal-backdrop {
            position: fixed;
            inset: 0;
            background: rgba(15, 23, 42, 0.55);
            display: flex;
            align-items: center;
            justify-content: center;
            padding: 24px;
            z-index: 40;
        }

        .modal-card {
            background: #fff;
            border-radius: 20px;
            padding: 28px;
            width: min(560px, 100%);
            box-shadow: var(--shadow-lg);
            display: grid;
            gap: 18px;
        }

        .saved-item {
            border-radius: 14px;
            border: 1px solid rgba(148, 163, 184, 0.32);
            padding: 16px 18px;
            display: grid;
            gap: 6px;
        }

        .saved-item small { color: var(--text-subtle); }

        .spinner-overlay {
            position: fixed;
            inset: 0;
            display: grid;
            place-items: center;
            background: rgba(255, 255, 255, 0.7);
            backdrop-filter: blur(6px);
            z-index: 50;
        }

        .spinner {
            width: 52px;
            height: 52px;
            border-radius: 50%;
            border: 5px solid rgba(37, 99, 235, 0.18);
            border-top-color: var(--primary);
            animation: spin 1s linear infinite;
        }

        @keyframes spin {
            to { transform: rotate(360deg); }
        }

        footer {
            text-align: center;
            color: var(--text-subtle);
            font-size: 0.9rem;
        }

        @media (max-width: 720px) {
            .section-head { align-items: stretch; }
            .actions-row { flex-direction: column; }
        }
    </style>
</head>
<body>
    <div id="app" class="app-shell" v-cloak>
        <header class="hero">
            <div class="top-bar">
                <div class="brand">
                    <span class="brand-icon">✨</span>
                    <span>Mnenja AI Studio</span>
                </div>
                <button class="theme-toggle" @click="toggleTheme" :aria-label="theme === 'dark' ? 'Preklopi na svetli način' : 'Preklopi na temni način'">
                    <span class="icon" v-text="theme === 'dark' ? '🌙' : '☀️'"></span>
                    <span>{{ theme === 'dark' ? 'Dark' : 'Light' }} mode</span>
                </button>
            </div>
            <div style="position:relative; z-index:1;">
                <h1>IZDELAVA MNENJA O SKADNOSTI S PIA</h1>
                <p>Napredni pregled projektne dokumentacije, ki združuje AI ekstrakcijo ključnih podatkov, preglednost korakov in jasne povratne informacije za vašo ekipo.</p>
            </div>
            <div class="steps">
                <div class="step-card" v-for="step in heroSteps" :key="step.title" :class="heroStepClass(step.id)">
                    <strong>{{ step.id }}</strong>
                    <div>{{ step.title }}</div>
                    <small class="subtitle">{{ step.description }}</small>
                </div>
            </div>
        </header>

        <div class="floating-shell">
            <div class="floating-actions" role="toolbar" aria-label="Glavne akcije">
                <div class="toolbar-group">
                    <button class="btn btn-outline" @click.prevent="$refs.fileInput && $refs.fileInput.click()" :disabled="isBusy">
                        Dodaj PDF datoteke
                    </button>
                    <button class="btn btn-primary" @click="extractData" :disabled="!files.length || isBusy" :data-state="actionStates.extract">
                        Ekstrahiraj podatke (EUP/Rabe)
                    </button>
                </div>
                <span class="toolbar-separator" aria-hidden="true"></span>
                <div class="toolbar-group">
                    <button class="btn btn-primary" @click="runAnalysis()" :disabled="isBusy" :data-state="actionStates.run">
                        Izvedi podrobno analizo
                    </button>
                    <button class="btn btn-outline" @click="saveProgress" :disabled="isBusy || !sessionId" :data-state="actionStates.save">
                        Shrani napredek
                    </button>
                    <button class="btn btn-danger" @click="resetAnalysis" :disabled="isBusy" :data-state="actionStates.reset">
                        Ponastavi analizo
                    </button>
                </div>
                <span class="toolbar-separator" aria-hidden="true"></span>
                <div class="toolbar-group">
                    <button class="btn btn-secondary" @click="openSavedModal" :disabled="savedSessionsLoading">
                        Odpri shranjeno analizo
                    </button>
                    <button class="btn btn-secondary" v-if="highlightedSession" @click="restoreHighlighted">
                        Nadaljuj z zadnjo sejo
                    </button>
                    <button class="btn btn-secondary" v-if="highlightedSession" @click="discardHighlighted">
                        Izbriši shranjeno
                    </button>
                </div>
            </div>
        </div>

        <transition name="fade">
            <div v-if="status.message" class="status-banner" :class="`status-${status.type}`">
                <span>{{ status.message }}</span>
                <button class="btn btn-secondary" @click="status.message = ''">Zapri</button>
            </div>
        </transition>

        <section class="surface">
            <div class="section-head">
                <div class="section-title">
                    <span class="badge">1</span>
                    Priprava dokumentacije
                </div>
            </div>
            <p class="subtitle">Dodajte vse PDF priloge projekta. Za grafične priloge lahko določite strani, ki jih bo sistem pretvoril v slike.</p>

            <div class="upload-drop" :class="{ 'is-dragging': isDragging }" @dragenter.prevent="isDragging = true" @dragleave.prevent="isDragging = false" @dragover.prevent @drop.prevent="handleDrop">
                <div class="upload-actions">
                    <input ref="fileInput" type="file" accept="application/pdf" multiple hidden @change="handleFileSelect" />
                    <button class="btn btn-primary" @click.prevent="$refs.fileInput.click()">Izberi PDF datoteke</button>
                    <span class="subtitle">ali povlecite dokumente v to območje.</span>
                </div>
                <div class="file-list" v-if="files.length">
                    <div class="file-item" v-for="file in files" :key="file.id">
                        <div class="file-row">
                            <div>
                                <strong>{{ file.file.name }}</strong>
                                <div class="file-meta">{{ formatFileSize(file.file.size) }}</div>
                            </div>
                            <button class="btn btn-secondary" @click="removeFile(file.id)">Odstrani</button>
                        </div>
                        <div>
                            <label :for="`pages-${file.id}`">Strani za pretvorbo v slike (neobvezno)</label>
                            <input :id="`pages-${file.id}`" type="text" v-model="pageOverrides[file.id]" placeholder="npr. 2, 4-6" autocomplete="off" />
                        </div>
                    </div>
                </div>
                <p class="subtitle" v-else>Trenutno ni izbranih datotek. Po dodajanju bo vsak dokument prikazan z dodatnimi možnostmi.</p>
            </div>

            <p class="subtitle">Za začetek ekstrakcije uporabite gumbe v zgornji vrstici, ki so vedno vidni med pomikanjem.</p>
        </section>

        <section class="surface" v-if="showReview">
            <div class="section-head">
                <div class="section-title">
                    <span class="badge">2</span>
                    Pregled in potrditev podatkov
                </div>
                <div class="subtitle">Seja: {{ sessionId || 'ni začeta' }}</div>
            </div>

            <div class="section-layout">
                <div class="section-main">
                    <div>
                        <h3 style="margin-top:0;">A. EUP in namenske rabe</h3>
                        <p class="subtitle">Sistem predlaga pare EUP/Raba. Po potrebi jih dopolnite ali popravite.</p>
                        <div class="grid-two">
                            <div class="pair-card" v-for="(pair, index) in eupPairs" :key="pair.id" :class="{ modified: pairModified(pair) }">
                                <div>
                                    <label :for="`eup-${pair.id}`">EUP</label>
                                    <input :id="`eup-${pair.id}`" type="text" v-model="pair.eup" placeholder="npr. LI-08" />
                                </div>
                                <div>
                                    <label :for="`raba-${pair.id}`">Namenska raba</label>
                                    <input :id="`raba-${pair.id}`" type="text" v-model="pair.raba" placeholder="npr. SSe" />
                                </div>
                                <div class="hint">AI predlog: {{ pair.originalEup || '—' }} / {{ pair.originalRaba || '—' }}</div>
                                <button class="btn btn-secondary" v-if="eupPairs.length > 1" @click="removePair(index)">Odstrani</button>
                            </div>
                        </div>
                        <button class="btn btn-outline" style="margin-top:12px;" @click="addPair">Dodaj EUP/Rabo</button>
                    </div>

                    <div>
                        <h3>Projektni podatki</h3>
                        <div class="metadata-grid">
                            <div class="meta-field">
                                <span class="meta-label">Ime projekta</span>
                                <span class="meta-value">{{ metadata.ime_projekta || 'Ni podatka' }}</span>
                            </div>
                            <div class="meta-field">
                                <span class="meta-label">Številka projekta</span>
                                <span class="meta-value">{{ metadata.stevilka_projekta || 'Ni podatka' }}</span>
                            </div>
                        </div>
                    </div>

                    <div>
                        <h3>B. Ključni gabaritni podatki</h3>
                        <p class="subtitle">Preglejte podatke in jih po potrebi dopolnite. Originalni AI izsek ostane prikazan za transparentnost.</p>
                        <div class="key-grid">
                            <div class="key-field" v-for="field in keyFieldList" :key="field.key" :class="{ modified: keyFieldModified(field.key) }">
                                <div>
                                    <label :for="field.key">{{ field.label }}</label>
                                    <textarea v-if="field.isLong" :id="field.key" v-model="keyData[field.key]"></textarea>
                                    <input v-else :id="field.key" type="text" v-model="keyData[field.key]" />
                                </div>
                                <div class="field-hint">
                                    <strong>AI ekstrakcija:</strong>
                                    <div>{{ initialKeyData[field.key] || 'Ni podatka v dokumentaciji' }}</div>
                                </div>
                            </div>
                        </div>
                    </div>
                </div>

                <aside class="section-sidebar">
                    <div class="sidebar-card">
                        <h4 class="sidebar-title">Upravljanje analize</h4>
                        <p class="sidebar-hint">Glavne akcije so vedno na voljo v zgornji vrstici. Tukaj lahko spremljate ključne kazalnike napredka.</p>
                        <ul class="sidebar-list">
                            <li>
                                <span class="list-label">Dokumenti</span>
                                <span class="list-value">{{ files.length }}</span>
                            </li>
                            <li>
                                <span class="list-label">EUP/Rabe</span>
                                <span class="list-value">{{ eupPairs.length }}</span>
                            </li>
                            <li>
                                <span class="list-label">Ključni podatki</span>
                                <span class="list-value">{{ Object.keys(keyData).length }}</span>
                            </li>
                            <li>
                                <span class="list-label">Aktivna seja</span>
                                <span class="list-value">{{ sessionId || 'ni aktivna' }}</span>
                            </li>
                        </ul>
                    </div>
                </aside>
            </div>
        </section>

        <section class="surface" v-if="requirements.length">
            <div class="section-head">
                <div class="section-title">
                    <span class="badge">3</span>
                    Rezultati analize
                </div>
                <div class="subtitle" v-if="analysisSummary">{{ analysisSummary }}</div>
            </div>

            <div class="section-layout">
                <div class="section-main">
                    <div class="results-table">
                        <table>
                            <thead>
                                <tr>
                                    <th style="width:60px;">Izberi</th>
                                    <th>Zahteva</th>
                                    <th style="width:200px;">Status</th>
                                    <th>Obrazložitev in popravki</th>
                                </tr>
                            </thead>
                            <tbody>
                                <tr v-for="req in requirements" :key="req.id" :class="{ excluded: excludedIds.includes(String(req.id)) }">
                                    <td>
                                        <input type="checkbox" :value="String(req.id)" v-model="selectedRequirementIds" :disabled="excludedIds.includes(String(req.id))" />
                                    </td>
                                    <td>
                                        <strong>{{ req.naziv || req.naslov || 'Zahteva' }}</strong>
                                        <div class="subtitle" v-if="req.clen">{{ req.clen }}</div>
                                        <div class="subtitle" v-if="req.skupina || req.kategorija">{{ req.skupina || req.kategorija }}</div>
                                        <button class="btn btn-secondary" style="margin-top:8px;" @click="toggleRequirementExclusion(req.id)">
                                            {{ excludedIds.includes(String(req.id)) ? 'Vključi v poročilo' : 'Izloči iz končnega poročila' }}
                                        </button>
                                        <div v-if="requirementRevisions[String(req.id)]?.length" class="field-hint" style="margin-top:10px;">
                                            <strong>Priloženi popravki:</strong>
                                            <ul style="margin:6px 0 0 18px; padding:0;">
                                                <li v-for="rev in requirementRevisions[String(req.id)]" :key="rev.filename + rev.uploaded_at">
                                                    {{ rev.filename }} – {{ formatTimestamp(rev.uploaded_at) }}<span v-if="rev.note"> · {{ rev.note }}</span>
                                                </li>
                                            </ul>
                                        </div>
                                    </td>
                                    <td class="status-cell">
                                        <div class="status-control">
                                            <span class="status-pill" :class="statusClass(currentStatus(req.id))">{{ displayStatus(req.id) }}</span>
                                            <select :value="currentStatus(req.id)" @change="event => updateRequirementStatus(req.id, event.target.value)">
                                                <option v-for="option in statusOptions" :key="option.value" :value="option.value">{{ option.label }}</option>
                                            </select>
                                        </div>
                                    </td>
                                    <td>
                                        <div class="analysis-editor" :class="{ modified: isResultModified(req.id), active: activeEditorId === stringId(req.id) }" @click="activateEditor(req.id, $event)">
                                            <div class="analysis-display">
                                                <div class="analysis-header">
                                                    <strong>AI ugotovitve</strong>
                                                    <span v-if="isResultModified(req.id)" class="analysis-tag">Ročno urejeno</span>
                                                </div>
                                                <div class="analysis-section">
                                                    <strong>Ugotovitve</strong>
                                                    <div :class="{ 'analysis-empty': !analysisFinding(req.id).trim() }">{{ analysisFinding(req.id).trim() ? analysisFinding(req.id) : 'Ni zabeleženih ugotovitev AI.' }}</div>
                                                </div>
                                                <div class="analysis-section">
                                                    <strong>Predlagani ukrep</strong>
                                                    <div :class="{ 'analysis-empty': !analysisAction(req.id).trim() }">{{ analysisAction(req.id).trim() ? analysisAction(req.id) : 'Ni predlaganega ukrepa.' }}</div>
                                                </div>
                                                <div class="analysis-hint">Zadržite miško ali tapnite za urejanje besedila.</div>
                                            </div>
                                            <div class="analysis-hover" @click.stop>
                                                <label :for="`findings-${stringId(req.id)}`">AI ugotovitve</label>
                                                <textarea
                                                    :id="`findings-${stringId(req.id)}`"
                                                    v-model="editableFindings[stringId(req.id)]"
                                                    :data-editor="stringId(req.id)"
                                                    data-field="finding"
                                                    @focus="activateEditor(req.id, $event)"
                                                    @blur="handleEditorBlur(req.id, $event)"
                                                    @input="onEditableChange(req.id)"
                                                ></textarea>
                                                <label :for="`action-${stringId(req.id)}`">Predlagani ukrep / obrazložitev</label>
                                                <textarea
                                                    :id="`action-${stringId(req.id)}`"
                                                    v-model="editableActions[stringId(req.id)]"
                                                    :data-editor="stringId(req.id)"
                                                    data-field="action"
                                                    @focus="activateEditor(req.id, $event)"
                                                    @blur="handleEditorBlur(req.id, $event)"
                                                    @input="onEditableChange(req.id)"
                                                ></textarea>
                                                <div class="analysis-hint">Vnesene spremembe se shranijo samodejno.</div>
                                            </div>
                                        </div>
                                        <div class="actions-row" style="margin-top:12px;">
                                            <label class="btn btn-outline" style="cursor:pointer;">
                                                Naloži popravek
                                                <input type="file" accept="application/pdf" multiple style="display:none;" @change="event => queueRequirementRevision(req.id, event)" />
                                            </label>
                                        </div>
                                    </td>
                                </tr>
                            </tbody>
                        </table>
                    </div>

                    <div class="revision-card">
                        <h4 style="margin:0;">Dodaj popravljeno projektno dokumentacijo</h4>
                        <p class="subtitle">Po prejemu dopolnitev projektanta lahko dodatne dokumente naložite in ponovno zaženete ciljno analizo.</p>
                        <div>
                            <label for="revision-upload">Popravljene PDF datoteke</label>
                            <input id="revision-upload" type="file" multiple accept="application/pdf" @change="handleRevisionFiles" />
                        </div>
                        <div>
                            <label for="revision-pages">Strani za podrobno analizo (neobvezno)</label>
                            <input id="revision-pages" type="text" v-model="revisionPages" placeholder="npr. 2, 4-6" />
                        </div>
                        <div class="actions-row">
                            <button class="btn btn-secondary" @click="uploadRevision" :disabled="isBusy || !revisionFiles.length" :data-state="actionStates.revision">Naloži popravek</button>
                            <div class="subtitle">{{ revisionInfo }}</div>
                        </div>
                    </div>
                </div>

                <aside class="section-sidebar">
                    <div class="sidebar-card">
                        <h4 class="sidebar-title">Akcije rezultatov</h4>
                        <p class="sidebar-hint">Izberite nadaljnji korak ali pripravite poročilo za deljenje.</p>
                        <div class="actions-stack">
                            <button class="btn btn-outline" @click="rerunNonCompliant" :disabled="isBusy || !latestNonCompliantIds.length" :data-state="actionStates.rerunNonCompliant">Analiziraj neskladne</button>
                            <button class="btn btn-outline" @click="rerunSelected" :disabled="isBusy || !selectedRequirementIds.length" :data-state="actionStates.rerunSelected">Ponovno preveri izbrane</button>
                            <button class="btn btn-secondary" @click="resetSelection" :disabled="isBusy">Počisti izbor</button>
                            <button class="btn btn-outline" @click="saveProgress" :disabled="isBusy || !sessionId" :data-state="actionStates.save">Shrani napredek</button>
                            <button class="btn btn-primary" @click="confirmReport" :disabled="isBusy || !sessionId" :data-state="actionStates.confirm">Potrdi in ustvari poročilo</button>
                            <a v-if="downloadReady" class="btn btn-outline" :href="downloadHref" download>Prenesi poročilo (.docx)</a>
                        </div>
                    </div>
                </aside>
            </div>
        </section>

        <footer>
            &copy; YEAR_PLACEHOLDER – IZDELAVA MNENJA O SKADNOSTI S PIA
        </footer>

        <div v-if="showSavedModal" class="modal-backdrop" @click.self="showSavedModal = false">
            <div class="modal-card">
                <h3>Izberite shranjeno analizo</h3>
                <div class="subtitle" v-if="savedSessionsLoading">Nalagam shranjene seje...</div>
                <div v-else>
                    <p class="subtitle" v-if="!savedSessions.length">Ni shranjenih analiz.</p>
                    <div v-else class="file-list">
                        <div class="saved-item" v-for="session in savedSessions" :key="session.session_id">
                            <strong>{{ session.project_name || 'Neimenovan projekt' }}</strong>
                            <small>{{ session.summary || 'Brez povzetka' }}</small>
                            <small>{{ formatTimestamp(session.updated_at) }}</small>
                            <div class="actions-row" style="margin-top:8px;">
                                <button class="btn btn-primary" @click="loadSession(session.session_id)">Odpri</button>
                                <button class="btn btn-secondary" @click="deleteSession(session.session_id)">Izbriši</button>
                            </div>
                        </div>
                    </div>
                </div>
                <div class="actions-row">
                    <button class="btn btn-secondary" @click="showSavedModal = false">Zapri</button>
                </div>
            </div>
        </div>

        <div v-if="isBusy" class="spinner-overlay">
            <div>
                <div class="spinner"></div>
                <p class="subtitle" style="margin-top:16px; text-align:center;">{{ busyMessage }}</p>
            </div>
        </div>
    </div>

    <script src="https://unpkg.com/vue@3/dist/vue.global.prod.js"></script>
    <script>
        const { createApp } = Vue;

        createApp({
            data() {
                return {
                    theme: 'light',
                    themeStorageKey: 'mnenja-theme',
                    files: [],
                    pageOverrides: {},
                    isDragging: false,
                    status: { type: 'info', message: '' },
                    isBusy: false,
                    busyMessage: '',
                    sessionId: '',
                    eupPairs: [],
                    initialKeyData: {},
                    keyData: {},
                    metadata: {},
                    requirements: [],
                    resultsMap: {},
                    editableFindings: {},
                    editableActions: {},
                    initialEditableFindings: {},
                    initialEditableActions: {},
                    activeEditorId: '',
                    selectedRequirementIds: [],
                    excludedIds: [],
                    requirementRevisions: {},
                    latestNonCompliantIds: [],
                    analysisSummary: '',
                    downloadReady: false,
                    downloadHref: '',
                    revisionFiles: [],
                    revisionPages: '',
                    revisionInfo: '',
                    savedSessions: [],
                    savedSessionsLoading: false,
                    showSavedModal: false,
                    highlightedSession: null,
                    statusOptions: [
                        { value: '', label: 'NEZNANO' },
                        { value: 'Skladno', label: 'SKLADNA' },
                        { value: 'Neskladno', label: 'NESKLADNA' },
                        { value: 'Ni relevantno', label: 'NI RELEVANTNO' }
                    ],
                    statusLabels: {
                        '': 'NEZNANO',
                        Neznano: 'NEZNANO',
                        neznano: 'NEZNANO',
                        Skladno: 'SKLADNA',
                        skladno: 'SKLADNA',
                        Neskladno: 'NESKLADNA',
                        neskladno: 'NESKLADNA',
                        'Ni relevantno': 'NI RELEVANTNO',
                        'ni relevantno': 'NI RELEVANTNO'
                    },
                    actionStates: {
                        extract: '',
                        run: '',
                        save: '',
                        reset: '',
                        rerunSelected: '',
                        rerunNonCompliant: '',
                        confirm: '',
                        revision: ''
                    },
                    actionTimers: {},
                    heroSteps: [
                        { id: 1, title: 'Naloži dokumente', description: 'Dodajte PDF dokumentacijo in po želji označite strani za grafični pregled.' },
                        { id: 2, title: 'Preglej osnutek', description: 'AI pripravi osnutek EUP/rab in ključnih podatkov, ki jih lahko prilagodite.' },
                        { id: 3, title: 'Potrdi in deli', description: 'Pripravite poročilo skladnosti in ga delite s projektno ekipo.' }
                    ],
                    keyLabels: {
                        glavni_objekt: 'OBJEKT (opis funkcije)',
                        vrsta_gradnje: 'VRSTA GRADNJE',
                        klasifikacija_cc_si: 'CC-SI klasifikacija',
                        nezahtevni_objekti: 'Nezahtevni objekti v projektu',
                        enostavni_objekti: 'Enostavni objekti v projektu',
                        vzdrzevalna_dela: 'Vzdrževalna dela / manjša rekonstrukcija',
                        parcela_objekta: 'Gradbena parcela (št.)',
                        stevilke_parcel_ko: 'Vse parcele in k.o.',
                        velikost_parcel: 'Skupna velikost parcel',
                        velikost_obstojecega_objekta: 'Velikost obstoječega objekta',
                        tlorisne_dimenzije: 'Nove tlorisne dimenzije',
                        gabariti_etaznost: 'Novi gabarit/Etažnost',
                        faktor_zazidanosti_fz: 'Faktor zazidanosti (FZ)',
                        faktor_izrabe_fi: 'Faktor izrabe (FI)',
                        zelene_povrsine: 'Zelene površine (FZP/m²)',
                        naklon_strehe: 'Naklon strehe',
                        kritina_barva: 'Kritina/Barva',
                        materiali_gradnje: 'Materiali gradnje (npr. les)',
                        smer_slemena: 'Smer slemena',
                        visinske_kote: 'Višinske kote (k.p., k.s.)',
                        odmiki_parcel: 'Odmiki od parcelnih mej',
                        komunalni_prikljucki: 'Komunalni priključki/Oskrba'
                    },
                    longFieldKeys: new Set(['stevilke_parcel_ko', 'odmiki_parcel', 'komunalni_prikljucki', 'nezahtevni_objekti', 'enostavni_objekti', 'vzdrzevalna_dela']),
                    storageKey: 'mnenja-vue-state'
                };
            },
            computed: {
                keyFieldList() {
                    return Object.entries(this.keyLabels).map(([key, label]) => ({
                        key,
                        label,
                        isLong: this.longFieldKeys.has(key)
                    }));
                },
                heroActiveStep() {
                    if (Array.isArray(this.requirements) && this.requirements.length) {
                        return 3;
                    }
                    if (this.showReview) {
                        return 2;
                    }
                    return 1;
                },
                showReview() {
                    return !!this.sessionId && this.eupPairs.length > 0;
                }
            },
            methods: {
                applyTheme(theme) {
                    const normalized = theme === 'dark' ? 'dark' : 'light';
                    document.documentElement.setAttribute('data-theme', normalized);
                    this.theme = normalized;
                },
                setTheme(theme) {
                    this.applyTheme(theme);
                    try {
                        localStorage.setItem(this.themeStorageKey, this.theme);
                    } catch (error) {
                        console.warn('Shranjevanje teme ni uspelo:', error);
                    }
                },
                toggleTheme() {
                    const next = this.theme === 'dark' ? 'light' : 'dark';
                    this.setTheme(next);
                },
                initializeTheme() {
                    let savedTheme = null;
                    try {
                        savedTheme = localStorage.getItem(this.themeStorageKey);
                    } catch (error) {
                        savedTheme = null;
                    }
                    if (savedTheme === 'light' || savedTheme === 'dark') {
                        this.applyTheme(savedTheme);
                        return;
                    }
                    if (window.matchMedia && window.matchMedia('(prefers-color-scheme: dark)').matches) {
                        this.applyTheme('dark');
                    } else {
                        this.applyTheme('light');
                    }
                },
                heroStepClass(stepId) {
                    const active = this.heroActiveStep;
                    return {
                        active: stepId === active,
                        completed: stepId < active
                    };
                },
                setStatus(type, message) {
                    this.status = { type, message };
                },
                setActionState(key, state, options = {}) {
                    if (!key || !(key in this.actionStates)) {
                        return;
                    }
                    const { autoClear = state === 'success' || state === 'error', timeout = 2200 } = options;
                    if (this.actionTimers[key]) {
                        clearTimeout(this.actionTimers[key]);
                        delete this.actionTimers[key];
                    }
                    this.actionStates[key] = state;
                    if (autoClear && state) {
                        this.actionTimers[key] = setTimeout(() => {
                            if (this.actionStates[key] === state) {
                                this.actionStates[key] = '';
                            }
                            delete this.actionTimers[key];
                        }, timeout);
                    }
                },
                markActionWorking(key) {
                    this.setActionState(key, 'working', { autoClear: false });
                },
                markActionResult(key, state) {
                    const validState = state === 'success' ? 'success' : state === 'error' ? 'error' : '';
                    this.setActionState(key, validState);
                },
                resetAnalysis() {
                    if (this.isBusy) return;
                    const confirmed = confirm('Ali želite ponastaviti analizo in odstraniti vse trenutno zbrane podatke?');
                    if (!confirmed) return;
                    this.markActionWorking('reset');
                    localStorage.removeItem(this.storageKey);
                    if (this.$refs.fileInput) {
                        this.$refs.fileInput.value = '';
                    }
                    this.files = [];
                    this.pageOverrides = {};
                    this.isDragging = false;
                    this.isBusy = false;
                    this.busyMessage = '';
                    this.sessionId = '';
                    this.eupPairs = [];
                    this.initialKeyData = {};
                    this.keyData = {};
                    this.metadata = {};
                    this.requirements = [];
                    this.resultsMap = {};
                    this.editableFindings = {};
                    this.editableActions = {};
                    this.initialEditableFindings = {};
                    this.initialEditableActions = {};
                    this.activeEditorId = '';
                    this.selectedRequirementIds = [];
                    this.excludedIds = [];
                    this.requirementRevisions = {};
                    this.latestNonCompliantIds = [];
                    this.analysisSummary = '';
                    this.downloadReady = false;
                    this.downloadHref = '';
                    this.revisionFiles = [];
                    this.revisionPages = '';
                    this.revisionInfo = '';
                    this.showSavedModal = false;
                    this.highlightedSession = this.savedSessions.length ? this.savedSessions[0] : null;
                    Object.keys(this.actionStates).forEach(key => {
                        if (key === 'reset') return;
                        this.setActionState(key, '', { autoClear: false });
                    });
                    this.markActionResult('reset', 'success');
                    this.setStatus('info', 'Analiza je bila ponastavljena.');
                },
                startLoading(message) {
                    this.isBusy = true;
                    this.busyMessage = message;
                    this.setStatus('info', message);
                },
                stopLoading(type = 'info', message = '') {
                    this.isBusy = false;
                    this.busyMessage = '';
                    if (message) {
                        this.setStatus(type, message);
                    }
                },
                stringId(value) {
                    if (value === undefined || value === null) {
                        return '';
                    }
                    return String(value);
                },
                ensureText(value) {
                    if (typeof value === 'string') {
                        return value;
                    }
                    if (value === undefined || value === null) {
                        return '';
                    }
                    if (typeof value === 'number' || typeof value === 'boolean') {
                        return String(value);
                    }
                    try {
                        return JSON.stringify(value, null, 2);
                    } catch (error) {
                        return String(value);
                    }
                },
                normalizeResultsMap(data) {
                    const normalized = {};
                    if (data && typeof data === 'object') {
                        Object.entries(data).forEach(([key, value]) => {
                            const safeKey = this.stringId(value && typeof value === 'object' ? value.id ?? key : key);
                            const entry = value && typeof value === 'object' ? { ...value } : {};
                            if (!entry.id) {
                                entry.id = safeKey;
                            }
                            normalized[safeKey] = entry;
                        });
                    }
                    return normalized;
                },
                ensureResultEntry(id) {
                    const key = this.stringId(id);
                    if (!key) {
                        return {};
                    }
                    if (!this.resultsMap[key] || typeof this.resultsMap[key] !== 'object') {
                        this.resultsMap[key] = { id: key };
                    }
                    if (!this.resultsMap[key].id) {
                        this.resultsMap[key].id = key;
                    }
                    return this.resultsMap[key];
                },
                applyEditableValuesToResult(id, finding, action) {
                    const key = this.stringId(id);
                    const entry = this.ensureResultEntry(key);
                    entry.obrazlozitev = this.ensureText(finding);
                    entry.ugotovitve_ai = this.ensureText(finding);
                    entry.predlagani_ukrep = this.ensureText(action);
                    return entry;
                },
                prepareEditableResults(options = {}) {
                    const {
                        editedFindings = null,
                        editedActions = null,
                        initialFindings = null,
                        initialActions = null,
                        preferStateInitial = false
                    } = options || {};

                    const mapEntries = Object.entries(this.resultsMap || {});
                    const nextEditableFindings = {};
                    const nextEditableActions = {};
                    const nextInitialFindings = {};
                    const nextInitialActions = {};

                    mapEntries.forEach(([rawKey, rawResult]) => {
                        const key = this.stringId(rawKey);
                        const result = rawResult && typeof rawResult === 'object' ? rawResult : {};
                        const aiFinding = this.ensureText(result.ugotovitve_ai ?? result.obrazlozitev ?? '');
                        const aiAction = this.ensureText(result.predlagani_ukrep ?? '');

                        const baselineFinding = preferStateInitial && initialFindings && typeof initialFindings[key] === 'string'
                            ? initialFindings[key]
                            : aiFinding;
                        const baselineAction = preferStateInitial && initialActions && typeof initialActions[key] === 'string'
                            ? initialActions[key]
                            : aiAction;

                        const currentFinding = editedFindings && typeof editedFindings[key] === 'string'
                            ? editedFindings[key]
                            : baselineFinding;
                        const currentAction = editedActions && typeof editedActions[key] === 'string'
                            ? editedActions[key]
                            : baselineAction;

                        nextInitialFindings[key] = baselineFinding;
                        nextInitialActions[key] = baselineAction;
                        nextEditableFindings[key] = currentFinding;
                        nextEditableActions[key] = currentAction;

                        this.applyEditableValuesToResult(key, currentFinding, currentAction);
                    });

                    if (Array.isArray(this.requirements)) {
                        this.requirements.forEach(req => {
                            const key = this.stringId(req?.id);
                            if (!key || Object.prototype.hasOwnProperty.call(nextEditableFindings, key)) {
                                return;
                            }
                            nextInitialFindings[key] = '';
                            nextInitialActions[key] = '';
                            nextEditableFindings[key] = '';
                            nextEditableActions[key] = '';
                            this.applyEditableValuesToResult(key, '', '');
                        });
                    }

                    this.initialEditableFindings = nextInitialFindings;
                    this.initialEditableActions = nextInitialActions;
                    this.editableFindings = nextEditableFindings;
                    this.editableActions = nextEditableActions;
                    if (!this.activeEditorId || !Object.prototype.hasOwnProperty.call(this.resultsMap || {}, this.activeEditorId)) {
                        this.activeEditorId = '';
                    }
                },
                analysisFinding(id) {
                    const key = this.stringId(id);
                    const value = this.editableFindings && typeof this.editableFindings[key] === 'string'
                        ? this.editableFindings[key]
                        : '';
                    return value;
                },
                analysisAction(id) {
                    const key = this.stringId(id);
                    const value = this.editableActions && typeof this.editableActions[key] === 'string'
                        ? this.editableActions[key]
                        : '';
                    return value;
                },
                isResultModified(id) {
                    const key = this.stringId(id);
                    const currentFinding = this.analysisFinding(key);
                    const currentAction = this.analysisAction(key);
                    const initialFinding = this.initialEditableFindings && typeof this.initialEditableFindings[key] === 'string'
                        ? this.initialEditableFindings[key]
                        : '';
                    const initialAction = this.initialEditableActions && typeof this.initialEditableActions[key] === 'string'
                        ? this.initialEditableActions[key]
                        : '';
                    return currentFinding !== initialFinding || currentAction !== initialAction;
                },
                onEditableChange(id) {
                    const key = this.stringId(id);
                    if (!key) return;
                    const finding = this.ensureText(this.editableFindings && this.editableFindings[key]);
                    const action = this.ensureText(this.editableActions && this.editableActions[key]);
                    this.applyEditableValuesToResult(key, finding, action);
                    this.persistState(true);
                },
                activateEditor(id, event) {
                    const key = this.stringId(id);
                    if (!key) return;
                    const triggerFocus = !event || !event.target || event.target.tagName !== 'TEXTAREA';
                    this.activeEditorId = key;
                    if (triggerFocus) {
                        this.$nextTick(() => {
                            if (!this.$el) return;
                            const selector = `textarea[data-editor="${key}"][data-field="finding"]`;
                            const textarea = this.$el.querySelector(selector);
                            if (textarea && typeof textarea.focus === 'function') {
                                textarea.focus();
                            }
                        });
                    }
                },
                handleEditorBlur(id, event) {
                    const key = this.stringId(id);
                    if (!key) return;
                    const related = event && event.relatedTarget;
                    if (related && related.dataset && related.dataset.editor === key) {
                        return;
                    }
                    if (this.activeEditorId === key) {
                        this.activeEditorId = '';
                    }
                },
                formatFileSize(size) {
                    if (!size) return '0 B';
                    const units = ['B', 'KB', 'MB', 'GB'];
                    let value = size;
                    let index = 0;
                    while (value >= 1024 && index < units.length - 1) {
                        value /= 1024;
                        index += 1;
                    }
                    const precision = index === 0 ? 0 : (value >= 10 ? 1 : 2);
                    return `${value.toFixed(precision)} ${units[index]}`;
                },
                formatTimestamp(value) {
                    if (!value) return '';
                    const date = new Date(value);
                    if (Number.isNaN(date.getTime())) return '';
                    return date.toLocaleString('sl-SI');
                },
                handleFileSelect(event) {
                    const incoming = Array.from(event.target.files || []);
                    this.appendFiles(incoming);
                    event.target.value = '';
                },
                handleDrop(event) {
                    const dropped = Array.from(event.dataTransfer.files || []);
                    this.appendFiles(dropped);
                    this.isDragging = false;
                },
                appendFiles(list) {
                    const pdfFiles = list.filter(file => file.type === 'application/pdf' || file.name.toLowerCase().endsWith('.pdf'));
                    const existingNames = new Set(this.files.map(f => f.file.name));
                    pdfFiles.forEach(file => {
                        const id = `${Date.now()}-${Math.random().toString(16).slice(2)}`;
                        this.files.push({ id, file });
                        if (!existingNames.has(file.name)) {
                            this.pageOverrides[id] = '';
                        }
                    });
                    if (!pdfFiles.length) {
                        this.setStatus('error', 'Dodani morajo biti PDF dokumenti.');
                    }
                },
                removeFile(id) {
                    this.files = this.files.filter(item => item.id !== id);
                    delete this.pageOverrides[id];
                },
                pairModified(pair) {
                    const currentEup = (pair.eup || '').trim();
                    const currentRaba = (pair.raba || '').trim();
                    return currentEup !== (pair.originalEup || '').trim() || currentRaba !== (pair.originalRaba || '').trim();
                },
                addPair() {
                    this.eupPairs.push({ id: `${Date.now()}-${Math.random().toString(16).slice(2)}`, eup: '', raba: '', originalEup: '', originalRaba: '' });
                },
                removePair(index) {
                    this.eupPairs.splice(index, 1);
                    if (!this.eupPairs.length) {
                        this.addPair();
                    }
                },
                keyFieldModified(key) {
                    const current = (this.keyData[key] || '').trim();
                    const original = (this.initialKeyData[key] || '').trim();
                    return current !== original;
                },
                async extractData() {
                    if (!this.files.length) {
                        this.setStatus('error', 'Prosim naložite vsaj eno PDF datoteko.');
                        return;
                    }
                    this.markActionWorking('extract');
                    const formData = new FormData();
                    const manifest = [];
                    this.files.forEach(item => {
                        formData.append('pdf_files', item.file);
                        manifest.push({ name: item.file.name, pages: (this.pageOverrides[item.id] || '').trim() });
                    });
                    formData.append('files_meta_json', JSON.stringify(manifest));
                    this.startLoading('Analiziram dokumente in pripravljam podatke...');
                    try {
                        const response = await fetch('/extract-data', { method: 'POST', body: formData });
                        if (!response.ok) {
                            const error = await response.json().catch(() => ({}));
                            throw new Error(error.detail || 'Napaka pri ekstrakciji podatkov.');
                        }
                        const data = await response.json();
                        this.sessionId = data.session_id;
                        this.preparePairs(data.eup || [], data.namenska_raba || []);
                        this.prepareKeyData(data);
                        this.resultsMap = {};
                        this.editableFindings = {};
                        this.editableActions = {};
                        this.initialEditableFindings = {};
                        this.initialEditableActions = {};
                        this.activeEditorId = '';
                        this.requirements = [];
                        this.selectedRequirementIds = [];
                        this.excludedIds = [];
                        this.requirementRevisions = {};
                        this.latestNonCompliantIds = [];
                        this.analysisSummary = '';
                        this.downloadReady = false;
                        this.downloadHref = '';
                        this.revisionFiles = [];
                        this.revisionPages = '';
                        this.revisionInfo = '';
                        this.persistState(true);
                        this.markActionResult('extract', 'success');
                        this.stopLoading('success', 'Ekstrakcija podatkov uspešna. Preglejte predloge in nadaljujte z analizo.');
                    } catch (error) {
                        console.error(error);
                        this.markActionResult('extract', 'error');
                        this.stopLoading('error', error.message || 'Napaka pri ekstrakciji.');
                    }
                },
                preparePairs(eupList, rabaList) {
                    this.eupPairs = [];
                    const max = Math.max(eupList.length, rabaList.length);
                    if (!max) {
                        this.addPair();
                        return;
                    }
                    for (let i = 0; i < max; i += 1) {
                        const eup = eupList[i] || '';
                        const raba = rabaList[i] || '';
                        this.eupPairs.push({
                            id: `${Date.now()}-${Math.random().toString(16).slice(2)}`,
                            eup,
                            raba,
                            originalEup: eup,
                            originalRaba: raba
                        });
                    }
                },
                prepareKeyData(data) {
                    this.initialKeyData = {};
                    this.keyData = {};
                    Object.keys(this.keyLabels).forEach(key => {
                        const raw = typeof data[key] === 'string' ? data[key] : '';
                        const normalized = raw && raw.trim() ? raw : 'Ni podatka v dokumentaciji';
                        this.initialKeyData[key] = normalized;
                        this.keyData[key] = normalized;
                    });
                    this.metadata = {
                        ime_projekta: data.ime_projekta || '',
                        stevilka_projekta: data.stevilka_projekta || ''
                    };
                },
                collectAnalysisPayload() {
                    const formData = new FormData();
                    formData.append('session_id', this.sessionId);
                    this.eupPairs.forEach(pair => {
                        formData.append('final_eup_list', (pair.eup || '').trim());
                        formData.append('final_raba_list', (pair.raba || '').trim());
                    });
                    Object.entries(this.keyData).forEach(([key, value]) => {
                        formData.append(key, (value || '').trim());
                    });
                    Object.entries(this.metadata).forEach(([key, value]) => {
                        if (value) {
                            formData.append(key, value);
                        }
                    });
                    if (Object.keys(this.resultsMap).length) {
                        formData.append('existing_results_json', JSON.stringify(this.resultsMap));
                    }
                    return formData;
                },
                async runAnalysis(extra = {}) {
                    const actionKey = extra.actionKey || (extra.isRerun ? 'rerunSelected' : 'run');
                    if (!this.sessionId) {
                        this.setStatus('error', 'Seja ni aktivna. Ponovite prvi korak.');
                        if (actionKey) {
                            this.markActionResult(actionKey, 'error');
                        }
                        return;
                    }
                    if (actionKey) {
                        this.markActionWorking(actionKey);
                    }
                    const formData = this.collectAnalysisPayload();
                    if (Array.isArray(extra.selectedIds) && extra.selectedIds.length) {
                        formData.append('selected_ids_json', JSON.stringify(extra.selectedIds));
                    }
                    this.startLoading(extra.isRerun ? 'Ponovno preverjam izbrane zahteve...' : 'Izvajam podrobno analizo...');
                    try {
                        const response = await fetch('/analyze-report', { method: 'POST', body: formData });
                        if (!response.ok) {
                            const error = await response.json().catch(() => ({}));
                            throw new Error(error.detail || 'Napaka pri analizi.');
                        }
                        const result = await response.json();
                        this.resultsMap = this.normalizeResultsMap(result.results_map || {});
                        this.requirements = Array.isArray(result.zahteve) ? result.zahteve : [];
                        this.prepareEditableResults();
                        this.requirementRevisions = result.requirement_revisions || {};
                        this.latestNonCompliantIds = Array.isArray(result.non_compliant_ids) ? result.non_compliant_ids.map(String) : [];
                        this.analysisSummary = this.buildAnalysisSummary(result);
                        this.downloadReady = false;
                        this.downloadHref = '';
                        this.selectedRequirementIds = this.latestNonCompliantIds.slice();
                        this.persistState(true);
                        if (actionKey) {
                            this.markActionResult(actionKey, 'success');
                        }
                        this.stopLoading('success', 'Analiza zaključena. Preglejte rezultate in po potrebi pripravite poročilo.');
                    } catch (error) {
                        console.error(error);
                        if (actionKey) {
                            this.markActionResult(actionKey, 'error');
                        }
                        this.stopLoading('error', error.message || 'Analiza ni uspela.');
                    }
                },
                buildAnalysisSummary(result) {
                    const analyzed = result.total_analyzed ?? result.total ?? this.requirements.length;
                    const total = result.total_available ?? result.total ?? this.requirements.length;
                    const nonCompliant = Array.isArray(result.non_compliant_ids) ? result.non_compliant_ids.length : 0;
                    const scope = result.analysis_scope === 'partial' ? 'Ponovno analiziranih' : 'Analiziranih';
                    return `${scope} ${analyzed} od ${total} zahtev. Neskladnih: ${nonCompliant}.`;
                },
                statusClass(text) {
                    if (!text) return 'neznano';
                    const normalized = text.toLowerCase();
                    if (normalized.includes('neskladno')) return 'neskladno';
                    if (normalized.includes('skladno')) return 'skladno';
                    if (normalized.includes('ni relevantno')) return 'ni-relevantno';
                    return 'neznano';
                },
                currentStatus(id) {
                    const key = this.stringId(id);
                    if (!key || !this.resultsMap[key]) {
                        return '';
                    }
                    const value = this.resultsMap[key].skladnost;
                    return typeof value === 'string' ? value : '';
                },
                statusLabel(value) {
                    if (typeof value !== 'string' || !value.trim()) {
                        return this.statusLabels[''];
                    }
                    const trimmed = value.trim();
                    return this.statusLabels[trimmed] || this.statusLabels[trimmed.toLowerCase()] || trimmed;
                },
                displayStatus(id) {
                    return this.statusLabel(this.currentStatus(id));
                },
                computeNonCompliantIds() {
                    const ids = [];
                    Object.entries(this.resultsMap || {}).forEach(([key, result]) => {
                        if (!result || typeof result !== 'object') {
                            return;
                        }
                        const status = typeof result.skladnost === 'string' ? result.skladnost.toLowerCase() : '';
                        if (status.includes('nesklad')) {
                            ids.push(this.stringId(key));
                        }
                    });
                    return ids;
                },
                updateRequirementStatus(id, value) {
                    const key = this.stringId(id);
                    const entry = this.ensureResultEntry(key);
                    if (typeof value === 'string' && value.trim()) {
                        entry.skladnost = value;
                    } else {
                        delete entry.skladnost;
                    }
                    this.latestNonCompliantIds = this.computeNonCompliantIds();
                    this.persistState(true);
                },
                resetSelection() {
                    this.selectedRequirementIds = [];
                },
                rerunSelected() {
                    if (!this.selectedRequirementIds.length) {
                        this.setStatus('error', 'Najprej izberite zahteve.');
                        return;
                    }
                    this.runAnalysis({ selectedIds: this.selectedRequirementIds, isRerun: true, actionKey: 'rerunSelected' });
                },
                rerunNonCompliant() {
                    if (!this.latestNonCompliantIds.length) {
                        this.setStatus('error', 'Ni neskladnih zahtev za ponovno analizo.');
                        return;
                    }
                    this.runAnalysis({ selectedIds: this.latestNonCompliantIds, isRerun: true, actionKey: 'rerunNonCompliant' });
                },
                toggleRequirementExclusion(id) {
                    const key = String(id);
                    if (this.excludedIds.includes(key)) {
                        this.excludedIds = this.excludedIds.filter(item => item !== key);
                    } else {
                        this.excludedIds = [...this.excludedIds, key];
                    }
                    this.persistState(true);
                },
                queueRequirementRevision(id, event) {
                    const files = Array.from(event.target.files || []);
                    if (!files.length) return;
                    this.uploadRequirementRevision(id, files);
                    event.target.value = '';
                },
                async uploadRequirementRevision(id, files) {
                    if (!this.sessionId) {
                        this.setStatus('error', 'Seja ni aktivna.');
                        return;
                    }
                    const formData = new FormData();
                    files.forEach(file => formData.append('files', file));
                    formData.append('note', '');
                    this.startLoading('Nalaganje popravka za zahtevo...');
                    try {
                        const response = await fetch(`/non-compliant/${this.sessionId}/${encodeURIComponent(id)}/upload`, { method: 'POST', body: formData });
                        if (!response.ok) {
                            const error = await response.json().catch(() => ({}));
                            throw new Error(error.detail || 'Nalaganje popravka ni uspelo.');
                        }
                        const result = await response.json();
                        this.requirementRevisions = result.requirement_revisions || this.requirementRevisions;
                        this.persistState(true);
                        this.stopLoading('success', result.message || 'Popravek zahteve je shranjen.');
                    } catch (error) {
                        console.error(error);
                        this.stopLoading('error', error.message || 'Popravek ni bil shranjen.');
                    }
                },
                handleRevisionFiles(event) {
                    this.revisionFiles = Array.from(event.target.files || []);
                },
                async uploadRevision() {
                    if (!this.sessionId) {
                        this.setStatus('error', 'Seja ni aktivna.');
                        this.markActionResult('revision', 'error');
                        return;
                    }
                    if (!this.revisionFiles.length) {
                        this.setStatus('error', 'Izberite popravljene PDF dokumente.');
                        this.markActionResult('revision', 'error');
                        return;
                    }
                    this.markActionWorking('revision');
                    const formData = new FormData();
                    formData.append('session_id', this.sessionId);
                    this.revisionFiles.forEach(file => formData.append('revision_files', file));
                    if (this.revisionPages.trim()) {
                        formData.append('revision_pages', this.revisionPages.trim());
                    }
                    this.startLoading('Nalaganje popravljenih dokumentov...');
                    try {
                        const response = await fetch('/upload-revision', { method: 'POST', body: formData });
                        if (!response.ok) {
                            const error = await response.json().catch(() => ({}));
                            throw new Error(error.detail || 'Nalaganje popravka ni uspelo.');
                        }
                        const result = await response.json();
                        if (result.last_revision) {
                            const ts = this.formatTimestamp(result.last_revision.uploaded_at);
                            const label = Array.isArray(result.last_revision.filenames) && result.last_revision.filenames.length
                                ? result.last_revision.filenames.join(', ')
                                : `${this.revisionFiles.length} datotek`;
                            this.revisionInfo = `Zadnji popravek: ${label}${ts ? ` (${ts})` : ''}`;
                        } else {
                            this.revisionInfo = 'Popravek uspešno naložen. Izberite zahteve in ponovno zaženite analizo.';
                        }
                        this.revisionFiles = [];
                        this.persistState(true);
                        this.markActionResult('revision', 'success');
                        this.stopLoading('success', result.message || 'Popravek je shranjen.');
                    } catch (error) {
                        console.error(error);
                        this.markActionResult('revision', 'error');
                        this.stopLoading('error', error.message || 'Napaka pri nalaganju popravka.');
                    }
                },
                async confirmReport() {
                    if (!this.sessionId) {
                        this.setStatus('error', 'Seja ni aktivna.');
                        this.markActionResult('confirm', 'error');
                        return;
                    }
                    this.markActionWorking('confirm');
                    this.startLoading('Pripravljam Word poročilo...');
                    try {
                        const response = await fetch('/confirm-report', {
                            method: 'POST',
                            headers: { 'Content-Type': 'application/json' },
                            body: JSON.stringify({
                                session_id: this.sessionId,
                                excluded_ids: this.excludedIds
                            })
                        });
                        if (!response.ok) {
                            const error = await response.json().catch(() => ({}));
                            throw new Error(error.detail || 'Generiranje poročila ni uspelo.');
                        }
                        const result = await response.json();
                        this.downloadReady = true;
                        this.downloadHref = '/download';
                        this.persistState(true);
                        this.markActionResult('confirm', 'success');
                        this.stopLoading('success', result.message || 'Poročilo je pripravljeno. Prenesite dokument.');
                    } catch (error) {
                        console.error(error);
                        this.markActionResult('confirm', 'error');
                        this.stopLoading('error', error.message || 'Napaka pri generiranju poročila.');
                    }
                },
                collectState() {
                    if (!this.sessionId) return null;
                    return {
                        sessionId: this.sessionId,
                        theme: this.theme,
                        eupPairs: this.eupPairs,
                        keyData: this.keyData,
                        initialKeyData: this.initialKeyData,
                        metadata: this.metadata,
                        requirements: this.requirements,
                        resultsMap: this.resultsMap,
                        editableFindings: this.editableFindings,
                        editableActions: this.editableActions,
                        initialEditableFindings: this.initialEditableFindings,
                        initialEditableActions: this.initialEditableActions,
                        selectedRequirementIds: this.selectedRequirementIds,
                        excludedIds: this.excludedIds,
                        requirementRevisions: this.requirementRevisions,
                        latestNonCompliantIds: this.latestNonCompliantIds,
                        analysisSummary: this.analysisSummary,
                        downloadReady: this.downloadReady,
                        revisionInfo: this.revisionInfo,
                        timestamp: new Date().toISOString()
                    };
                },
                persistState(auto = false) {
                    const state = this.collectState();
                    if (!state) return;
                    try {
                        localStorage.setItem(this.storageKey, JSON.stringify(state));
                    } catch (error) {
                        console.warn('Shranjevanje v lokalno hrambo ni uspelo:', error);
                    }
                },
                restoreFromLocal() {
                    try {
                        const raw = localStorage.getItem(this.storageKey);
                        if (!raw) return;
                        const state = JSON.parse(raw);
                        if (!state || !state.sessionId) return;
                        if (state.theme) {
                            this.applyTheme(state.theme);
                        }
                        this.sessionId = state.sessionId;
                        this.eupPairs = state.eupPairs || [];
                        this.keyData = state.keyData || {};
                        this.initialKeyData = state.initialKeyData || {};
                        this.metadata = state.metadata || {};
                        this.requirements = state.requirements || [];
                        this.resultsMap = this.normalizeResultsMap(state.resultsMap || {});
                        const hasEditableState = (state.editableFindings && Object.keys(state.editableFindings).length)
                            || (state.editableActions && Object.keys(state.editableActions).length);
                        if (hasEditableState) {
                            this.prepareEditableResults({
                                editedFindings: state.editableFindings || {},
                                editedActions: state.editableActions || {},
                                initialFindings: state.initialEditableFindings || {},
                                initialActions: state.initialEditableActions || {},
                                preferStateInitial: true
                            });
                        } else {
                            this.prepareEditableResults();
                        }
                        this.selectedRequirementIds = state.selectedRequirementIds || [];
                        this.excludedIds = state.excludedIds || [];
                        this.requirementRevisions = state.requirementRevisions || {};
                        this.latestNonCompliantIds = state.latestNonCompliantIds || [];
                        this.analysisSummary = state.analysisSummary || '';
                        this.downloadReady = state.downloadReady || false;
                        this.downloadHref = this.downloadReady ? '/download' : '';
                        this.revisionInfo = state.revisionInfo || '';
                        this.setStatus('success', 'Obnovljena je bila lokalno shranjena seja.');
                        if (!this.highlightedSession || this.highlightedSession.source === 'local') {
                            this.highlightedSession = {
                                session_id: state.sessionId,
                                sessionId: state.sessionId,
                                project_name: state.metadata?.ime_projekta || state.keyData?.glavni_objekt || 'Neimenovan projekt',
                                updated_at: state.timestamp,
                                source: 'local'
                            };
                        }
                    } catch (error) {
                        console.warn('Ni mogoče obnoviti lokalne seje:', error);
                    }
                },
                async saveProgress() {
                    const state = this.collectState();
                    if (!state) {
                        this.setStatus('error', 'Ni podatkov za shranjevanje.');
                        this.markActionResult('save', 'error');
                        return;
                    }
                    this.markActionWorking('save');
                    this.persistState(true);
                    this.startLoading('Shranjujem analizo...');
                    try {
                        const response = await fetch('/save-session', {
                            method: 'POST',
                            headers: { 'Content-Type': 'application/json' },
                            body: JSON.stringify({
                                session_id: this.sessionId,
                                data: state,
                                project_name: state.metadata?.ime_projekta || state.keyData?.glavni_objekt || undefined,
                                summary: this.analysisSummary || undefined
                            })
                        });
                        if (!response.ok) {
                            const error = await response.json().catch(() => ({}));
                            throw new Error(error.detail || 'Shranjevanje analize ni uspelo.');
                        }
                        await response.json();
                        this.fetchSavedSessions(true);
                        this.markActionResult('save', 'success');
                        this.stopLoading('success', 'Analiza je shranjena.');
                    } catch (error) {
                        console.error(error);
                        this.markActionResult('save', 'error');
                        this.stopLoading('error', error.message || 'Shranjevanje analize ni uspelo.');
                    }
                },
                async fetchSavedSessions(force = false) {
                    if (this.savedSessionsLoading) return;
                    if (!force && this.savedSessions.length) return;
                    this.savedSessionsLoading = true;
                    try {
                        const response = await fetch('/saved-sessions');
                        if (!response.ok) {
                            throw new Error('Ni mogoče pridobiti shranjenih analiz.');
                        }
                        const data = await response.json();
                        const sessions = Array.isArray(data.sessions) ? data.sessions : [];
                        this.savedSessions = sessions.map(session => ({ ...session, source: 'remote' }));
                        if (this.savedSessions.length) {
                            this.highlightedSession = this.savedSessions[0];
                        }
                    } catch (error) {
                        console.warn(error);
                    } finally {
                        this.savedSessionsLoading = false;
                    }
                },
                openSavedModal() {
                    this.showSavedModal = true;
                    this.fetchSavedSessions(true);
                },
                async loadSession(sessionId) {
                    if (!sessionId) return;
                    this.startLoading('Nalagam shranjeno analizo...');
                    try {
                        const response = await fetch(`/saved-sessions/${encodeURIComponent(sessionId)}`);
                        if (!response.ok) {
                            const error = await response.json().catch(() => ({}));
                            throw new Error(error.detail || 'Analize ni mogoče naložiti.');
                        }
                        const record = await response.json();
                        if (!record || !record.data) {
                            throw new Error('Shranjena analiza je prazna.');
                        }
                        localStorage.setItem(this.storageKey, JSON.stringify(record.data));
                        this.showSavedModal = false;
                        this.stopLoading('success', 'Shranjena analiza je naložena.');
                        this.restoreFromLocal();
                    } catch (error) {
                        console.error(error);
                        this.stopLoading('error', error.message || 'Napaka pri nalaganju shranjene analize.');
                    }
                },
                async deleteSession(sessionId) {
                    if (!sessionId) return;
                    try {
                        const response = await fetch(`/saved-sessions/${encodeURIComponent(sessionId)}`, { method: 'DELETE' });
                        if (!response.ok) {
                            const error = await response.json().catch(() => ({}));
                            throw new Error(error.detail || 'Napaka pri brisanju analize.');
                        }
                        this.fetchSavedSessions(true);
                        this.setStatus('success', 'Shranjena analiza je izbrisana.');
                    } catch (error) {
                        this.setStatus('error', error.message || 'Brisanje ni uspelo.');
                    }
                },
                restoreHighlighted() {
                    if (!this.highlightedSession) return;
                    if (this.highlightedSession.source === 'remote' && this.highlightedSession.session_id) {
                        this.loadSession(this.highlightedSession.session_id);
                    } else {
                        this.restoreFromLocal();
                    }
                },
                async discardHighlighted() {
                    localStorage.removeItem(this.storageKey);
                    if (this.highlightedSession?.source === 'remote' && this.highlightedSession.session_id) {
                        const removedId = this.highlightedSession.session_id;
                        await this.deleteSession(removedId);
                        if (!this.savedSessions.length) {
                            this.highlightedSession = null;
                        }
                    } else {
                        if (this.savedSessions.length) {
                            this.highlightedSession = this.savedSessions[0];
                        } else {
                            this.highlightedSession = null;
                        }
                        this.setStatus('success', 'Shranjena seja je odstranjena.');
                    }
                }
            },
            mounted() {
                this.initializeTheme();
                this.restoreFromLocal();
                this.fetchSavedSessions();
            }
        }).mount('#app');
    </script>
</body>
</html><|MERGE_RESOLUTION|>--- conflicted
+++ resolved
@@ -21,12 +21,6 @@
             --card: rgba(255, 255, 255, 0.92);
             --muted: #5b6479;
             --text: #0f172a;
-<<<<<<< HEAD
-            --text-strong: #0f172a;
-            --text-soft: rgba(15, 23, 42, 0.72);
-            --text-subtle: rgba(15, 23, 42, 0.65);
-=======
->>>>>>> 1712dad3
             --border: rgba(148, 163, 184, 0.32);
             --primary: #2563eb;
             --primary-dark: #1d4ed8;
@@ -34,15 +28,6 @@
             --success: #16a34a;
             --warning: #f97316;
             --glow: rgba(37, 99, 235, 0.18);
-<<<<<<< HEAD
-            --hint-bg: rgba(37, 99, 235, 0.08);
-            --table-header-bg: rgba(37, 99, 235, 0.08);
-            --table-row-hover: rgba(37, 99, 235, 0.05);
-            --floating-bg: rgba(255, 255, 255, 0.9);
-            --floating-border: rgba(148, 163, 184, 0.35);
-            --floating-shadow: 0 20px 45px rgba(15, 23, 42, 0.18);
-=======
->>>>>>> 1712dad3
             --radius-lg: 22px;
             --radius-md: 16px;
             --shadow-lg: 0 28px 60px rgba(15, 23, 42, 0.16);
@@ -58,12 +43,6 @@
             --card: rgba(15, 23, 42, 0.9);
             --muted: rgba(209, 213, 219, 0.7);
             --text: #e2e8f0;
-<<<<<<< HEAD
-            --text-strong: #f8fafc;
-            --text-soft: rgba(226, 232, 240, 0.86);
-            --text-subtle: rgba(148, 163, 184, 0.9);
-=======
->>>>>>> 1712dad3
             --border: rgba(51, 65, 85, 0.6);
             --primary: #60a5fa;
             --primary-dark: #3b82f6;
@@ -71,15 +50,6 @@
             --success: #34d399;
             --warning: #fb923c;
             --glow: rgba(96, 165, 250, 0.28);
-<<<<<<< HEAD
-            --hint-bg: rgba(96, 165, 250, 0.12);
-            --table-header-bg: rgba(30, 41, 59, 0.9);
-            --table-row-hover: rgba(37, 99, 235, 0.12);
-            --floating-bg: rgba(15, 23, 42, 0.86);
-            --floating-border: rgba(96, 165, 250, 0.3);
-            --floating-shadow: 0 24px 48px rgba(8, 13, 23, 0.55);
-=======
->>>>>>> 1712dad3
             --radius-lg: 22px;
             --radius-md: 16px;
             --shadow-lg: 0 32px 80px rgba(8, 13, 23, 0.6);
@@ -99,11 +69,7 @@
             min-height: 100vh;
             display: flex;
             justify-content: center;
-<<<<<<< HEAD
-            padding: clamp(28px, 4vw, 64px) clamp(20px, 4vw, 72px);
-=======
             padding: clamp(32px, 4vw, 64px) clamp(16px, 4vw, 56px);
->>>>>>> 1712dad3
             transition: background var(--transition-theme), color var(--transition-theme);
             position: relative;
         }
@@ -176,54 +142,6 @@
             z-index: 1;
         }
 
-<<<<<<< HEAD
-        .floating-shell {
-            position: sticky;
-            top: clamp(16px, 4vw, 32px);
-            z-index: 30;
-            display: flex;
-            justify-content: center;
-            pointer-events: none;
-        }
-
-        .floating-actions {
-            display: flex;
-            align-items: center;
-            flex-wrap: wrap;
-            gap: 12px;
-            background: var(--floating-bg);
-            border: 1px solid var(--floating-border);
-            border-radius: 999px;
-            padding: 12px 18px;
-            box-shadow: var(--floating-shadow);
-            backdrop-filter: blur(18px);
-            pointer-events: auto;
-            max-width: min(1240px, 100%);
-        }
-
-        .floating-actions .toolbar-group {
-            display: flex;
-            align-items: center;
-            gap: 12px;
-            flex-wrap: wrap;
-        }
-
-        .floating-actions .toolbar-separator {
-            width: 1px;
-            height: 32px;
-            background: rgba(148, 163, 184, 0.35);
-        }
-
-        :root[data-theme="dark"] .floating-actions .toolbar-separator {
-            background: rgba(96, 165, 250, 0.28);
-        }
-
-        .floating-actions .btn {
-            padding: 12px 18px;
-        }
-
-=======
->>>>>>> 1712dad3
         .brand {
             display: inline-flex;
             align-items: center;
