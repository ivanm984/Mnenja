--- conflicted
+++ resolved
@@ -673,35 +673,17 @@
             return []
 
         clean_embedding = [float(x) for x in embedding]
-<<<<<<< HEAD
-        vector_literal = "[" + ",".join(format(value, ".12f") for value in clean_embedding) + "]"
-=======
->>>>>>> 0b6cc6ca
         source_list: List[str] = []
         if sources:
             source_list = [str(item) for item in sources if str(item).strip()]
 
         with self.lock, self.connect() as conn:
             with conn.cursor() as cursor:
-<<<<<<< HEAD
-                params: List[Any] = [vector_literal]
-=======
                 params: List[Any] = [clean_embedding]
->>>>>>> 0b6cc6ca
                 where_clause = ""
                 if source_list:
                     where_clause = "WHERE vir = ANY(%s)"
                     params.append(source_list)
-<<<<<<< HEAD
-                params.extend([vector_literal, int(limit)])
-                cursor.execute(
-                    f"""
-                    SELECT id, vir, kljuc, vsebina,
-                           1.0 / (1.0 + (vektor <-> %s::vector)) AS similarity
-                    FROM vektorizirano_znanje
-                    {where_clause}
-                    ORDER BY vektor <-> %s::vector
-=======
                 params.extend([clean_embedding, int(limit)])
                 cursor.execute(
                     f"""
@@ -710,7 +692,6 @@
                     FROM vektorizirano_znanje
                     {where_clause}
                     ORDER BY vektor <-> %s
->>>>>>> 0b6cc6ca
                     LIMIT %s
                     """,
                     params,
