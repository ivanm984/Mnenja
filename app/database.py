"""Database layer with MySQL and PostgreSQL backends."""
from __future__ import annotations

import json
import threading
from contextlib import contextmanager
from datetime import datetime
from pathlib import Path
from typing import Any, Dict, Iterable, List, Optional, Sequence, Tuple
from urllib.parse import parse_qs, urlparse, unquote

try:  # MySQL is optional
    import pymysql
    from pymysql.cursors import DictCursor as MySQLDictCursor
except Exception:  # pragma: no cover - optional dependency
    pymysql = None
    MySQLDictCursor = None

try:  # PostgreSQL is optional
    import psycopg
    from psycopg.rows import dict_row as PostgresDictRow
except Exception:  # pragma: no cover - optional dependency
    psycopg = None
    PostgresDictRow = None

from .config import DATABASE_URL, build_mysql_dsn, build_postgres_dsn


class DatabaseManager:
    """A tiny database abstraction supporting MySQL and PostgreSQL."""

    def __init__(self, database_url: Optional[str] = None) -> None:
        self.lock = threading.Lock()
        dsn = database_url or DATABASE_URL or build_mysql_dsn() or build_postgres_dsn()
        if not dsn:
            raise RuntimeError(
                "❌ Podatkovna baza ni konfigurirana. Nastavite spremenljivko DATABASE_URL "
                "ali ustrezne MYSQL_/POSTGRES_ vrednosti v okolju."
            )
        self.backend, self.connection_info = self._parse_backend(dsn)

    # ------------------------------------------------------------------
    # Connection helpers
    # ------------------------------------------------------------------
    def _parse_backend(self, dsn: str) -> Tuple[str, Any]:
        parsed = urlparse(dsn)
        scheme = (parsed.scheme or "").lower()
        if scheme.startswith("mysql"):
            if not pymysql:
                raise RuntimeError(
                    "MySQL DSN je podan, vendar modul 'pymysql' ni nameščen. "
                    "Namestite ga z `pip install pymysql`."
                )
            return "mysql", self._build_mysql_params(parsed)
        if scheme in {"postgresql", "postgres"}:
            if not psycopg or not PostgresDictRow:
                raise RuntimeError(
                    "PostgreSQL DSN je podan, vendar modul 'psycopg' ni nameščen. "
                    "Namestite ga z `pip install psycopg[binary]`."
                )
            normalised = dsn
            if scheme == "postgres":
                normalised = dsn.replace("postgres://", "postgresql://", 1)
            return "postgresql", normalised
        raise RuntimeError(
            "Nepodprt format DATABASE_URL. Podprti shemi sta 'mysql://' in 'postgresql://'."
        )

    def _build_mysql_params(self, parsed) -> Dict[str, Any]:
        database = (parsed.path or "").lstrip("/")
        if not database:
            raise RuntimeError("MySQL povezava mora vsebovati ime baze podatkov.")
        query_params = parse_qs(parsed.query or "")
        charset = query_params.get("charset", ["utf8mb4"])[0]
        user = unquote(parsed.username) if parsed.username else ""
        password = unquote(parsed.password) if parsed.password else ""
        return {
            "host": parsed.hostname or "localhost",
            "user": user,
            "password": password,
            "database": database,
            "port": parsed.port or 3306,
            "charset": charset or "utf8mb4",
            "autocommit": False,
            "cursorclass": MySQLDictCursor,
        }

    @contextmanager
    def connect(self):
        if self.backend == "mysql":
            conn = pymysql.connect(**self.connection_info)
        else:  # postgresql
            conn = psycopg.connect(self.connection_info, autocommit=False, row_factory=PostgresDictRow)
        try:
            yield conn
        finally:
            conn.close()

    # ------------------------------------------------------------------
    # Schema management
    # ------------------------------------------------------------------
    def init_db(self) -> None:
        with self.lock, self.connect() as conn:
            if self.backend == "mysql":
                with conn.cursor() as cursor:
                    cursor.execute(
                        """
                        CREATE TABLE IF NOT EXISTS saved_sessions (
                            session_id VARCHAR(64) PRIMARY KEY,
                            project_name VARCHAR(255),
                            summary TEXT,
                            data_json LONGTEXT NOT NULL,
                            updated_at DATETIME NOT NULL
                        ) CHARACTER SET utf8mb4
                        """
                    )
                    cursor.execute(
                        """
                        CREATE TABLE IF NOT EXISTS session_revisions (
                            id BIGINT AUTO_INCREMENT PRIMARY KEY,
                            session_id VARCHAR(64) NOT NULL,
                            requirement_id VARCHAR(64),
                            filename VARCHAR(255),
                            file_path VARCHAR(500),
                            mime_type VARCHAR(100),
                            note VARCHAR(500),
                            uploaded_at DATETIME NOT NULL,
                            INDEX idx_session_requirement (session_id, requirement_id)
                        ) CHARACTER SET utf8mb4
                        """
                    )
                    cursor.execute(
                        """
                        CREATE TABLE IF NOT EXISTS generated_reports (
                            id BIGINT AUTO_INCREMENT PRIMARY KEY,
                            session_id VARCHAR(64) NOT NULL,
                            project_name VARCHAR(255),
                            summary TEXT,
                            metadata_json LONGTEXT,
                            key_data_json LONGTEXT,
                            excluded_ids_json LONGTEXT,
                            analysis_scope VARCHAR(32),
                            total_analyzed INT,
                            total_available INT,
                            docx_path VARCHAR(500),
                            xlsx_path VARCHAR(500),
                            created_at DATETIME NOT NULL,
                            INDEX idx_reports_session (session_id),
                            INDEX idx_reports_created_at (created_at)
                        ) CHARACTER SET utf8mb4
                        """
                    )
                    cursor.execute(
                        """
                        CREATE TABLE IF NOT EXISTS knowledge_resources (
                            name VARCHAR(100) PRIMARY KEY,
                            payload_json LONGTEXT NOT NULL,
                            updated_at DATETIME NOT NULL
                        ) CHARACTER SET utf8mb4
                        """
                    )
                conn.commit()
            else:  # postgresql
                with conn.cursor() as cursor:
                    cursor.execute(
                        """
                        CREATE TABLE IF NOT EXISTS saved_sessions (
                            session_id VARCHAR(64) PRIMARY KEY,
                            project_name VARCHAR(255),
                            summary TEXT,
                            data_json TEXT NOT NULL,
                            updated_at TIMESTAMPTZ NOT NULL
                        )
                        """
                    )
                    cursor.execute(
                        """
                        CREATE TABLE IF NOT EXISTS session_revisions (
                            id BIGSERIAL PRIMARY KEY,
                            session_id VARCHAR(64) NOT NULL,
                            requirement_id VARCHAR(64),
                            filename VARCHAR(255),
                            file_path VARCHAR(500),
                            mime_type VARCHAR(100),
                            note VARCHAR(500),
                            uploaded_at TIMESTAMPTZ NOT NULL
                        )
                        """
                    )
                    cursor.execute(
                        """
                        CREATE INDEX IF NOT EXISTS idx_session_requirement
                        ON session_revisions (session_id, requirement_id)
                        """
                    )
                    cursor.execute(
                        """
                        CREATE TABLE IF NOT EXISTS generated_reports (
                            id BIGSERIAL PRIMARY KEY,
                            session_id VARCHAR(64) NOT NULL,
                            project_name VARCHAR(255),
                            summary TEXT,
                            metadata_json TEXT,
                            key_data_json TEXT,
                            excluded_ids_json TEXT,
                            analysis_scope VARCHAR(32),
                            total_analyzed INT,
                            total_available INT,
                            docx_path TEXT,
                            xlsx_path TEXT,
                            created_at TIMESTAMPTZ NOT NULL
                        )
                        """
                    )
                    cursor.execute(
                        """
                        CREATE INDEX IF NOT EXISTS idx_reports_session
                        ON generated_reports (session_id, created_at DESC)
                        """
                    )
                    cursor.execute(
                        """
                        CREATE TABLE IF NOT EXISTS knowledge_resources (
                            name VARCHAR(100) PRIMARY KEY,
                            payload_json JSONB NOT NULL,
                            updated_at TIMESTAMPTZ NOT NULL
                        )
                        """
                    )
                conn.commit()

    # ------------------------------------------------------------------
    # Session storage
    # ------------------------------------------------------------------
    def upsert_session(
        self,
        session_id: str,
        project_name: str,
        summary: str,
        data: Dict,
        *,
        updated_at_override: Optional[str] = None,
    ) -> None:
        payload = json.dumps(data, ensure_ascii=False)
        timestamp = updated_at_override or datetime.utcnow().isoformat()
        with self.lock, self.connect() as conn:
            if self.backend == "mysql":
                with conn.cursor() as cursor:
                    cursor.execute(
                        """
                        INSERT INTO saved_sessions (session_id, project_name, summary, data_json, updated_at)
                        VALUES (%s, %s, %s, %s, %s)
                        ON DUPLICATE KEY UPDATE
                            project_name=VALUES(project_name),
                            summary=VALUES(summary),
                            data_json=VALUES(data_json),
                            updated_at=VALUES(updated_at)
                        """,
                        (session_id, project_name, summary, payload, timestamp),
                    )
                conn.commit()
            else:
                with conn.cursor() as cursor:
                    cursor.execute(
                        """
                        INSERT INTO saved_sessions (session_id, project_name, summary, data_json, updated_at)
                        VALUES (%s, %s, %s, %s, %s)
                        ON CONFLICT (session_id) DO UPDATE SET
                            project_name = EXCLUDED.project_name,
                            summary = EXCLUDED.summary,
                            data_json = EXCLUDED.data_json,
                            updated_at = EXCLUDED.updated_at
                        """,
                        (session_id, project_name, summary, payload, timestamp),
                    )
                conn.commit()

    def delete_session(self, session_id: str) -> None:
        with self.lock, self.connect() as conn:
            if self.backend == "mysql":
                with conn.cursor() as cursor:
                    cursor.execute("DELETE FROM generated_reports WHERE session_id = %s", (session_id,))
                    cursor.execute("DELETE FROM session_revisions WHERE session_id = %s", (session_id,))
                    cursor.execute("DELETE FROM saved_sessions WHERE session_id = %s", (session_id,))
                conn.commit()
            else:
                with conn.cursor() as cursor:
                    cursor.execute("DELETE FROM generated_reports WHERE session_id = %s", (session_id,))
                    cursor.execute("DELETE FROM session_revisions WHERE session_id = %s", (session_id,))
                    cursor.execute("DELETE FROM saved_sessions WHERE session_id = %s", (session_id,))
                conn.commit()

    def fetch_sessions(self) -> List[Dict]:
        with self.lock, self.connect() as conn:
            if self.backend == "mysql":
                with conn.cursor() as cursor:
                    cursor.execute(
                        "SELECT session_id, project_name, summary, updated_at FROM saved_sessions ORDER BY updated_at DESC"
                    )
                    rows = cursor.fetchall()
            else:
                with conn.cursor() as cursor:
                    cursor.execute(
                        "SELECT session_id, project_name, summary, updated_at FROM saved_sessions ORDER BY updated_at DESC"
                    )
                    rows = cursor.fetchall()
        return [self._normalise_timestamp_dict(row) for row in rows]

    def fetch_session(self, session_id: str) -> Optional[Dict]:
        with self.lock, self.connect() as conn:
            if self.backend == "mysql":
                with conn.cursor() as cursor:
                    cursor.execute(
                        """
                        SELECT session_id, project_name, summary, data_json, updated_at
                        FROM saved_sessions WHERE session_id = %s
                        """,
                        (session_id,),
                    )
                    row = cursor.fetchone()
            else:
                with conn.cursor() as cursor:
                    cursor.execute(
                        """
                        SELECT session_id, project_name, summary, data_json, updated_at
                        FROM saved_sessions WHERE session_id = %s
                        """,
                        (session_id,),
                    )
                    row = cursor.fetchone()
        if not row:
            return None
        if not isinstance(row, dict):
            row = dict(row)
        record = {
            "session_id": row["session_id"],
            "project_name": row.get("project_name"),
            "summary": row.get("summary"),
            "updated_at": self._normalise_timestamp(row.get("updated_at")),
            "data": self._load_json(row.get("data_json"), default={}),
        }
        record["reports"] = self.fetch_reports(session_id)
        return record

    # ------------------------------------------------------------------
    # Revisions
    # ------------------------------------------------------------------
    def record_revision(
        self,
        session_id: str,
        filenames: Iterable[str],
        file_paths: Iterable[str],
        requirement_id: Optional[str] = None,
        note: Optional[str] = None,
        mime_types: Optional[Iterable[str]] = None,
        *,
        uploaded_at_override: Optional[str] = None,
    ) -> Dict[str, str]:
        timestamp = uploaded_at_override or datetime.utcnow().isoformat()
        filenames = list(filenames)
        file_paths = list(file_paths)
        mime_types = list(mime_types or [])
        if mime_types and len(mime_types) != len(filenames):
            mime_types = []  # ignore inconsistent data
        with self.lock, self.connect() as conn:
            if self.backend == "mysql":
                with conn.cursor() as cursor:
                    for index, name in enumerate(filenames):
                        cursor.execute(
                            """
                            INSERT INTO session_revisions (session_id, requirement_id, filename, file_path, mime_type, note, uploaded_at)
                            VALUES (%s, %s, %s, %s, %s, %s, %s)
                            """,
                            (
                                session_id,
                                requirement_id,
                                name,
                                file_paths[index] if index < len(file_paths) else None,
                                mime_types[index] if index < len(mime_types) else None,
                                note,
                                timestamp,
                            ),
                        )
                conn.commit()
            else:
                with conn.cursor() as cursor:
                    for index, name in enumerate(filenames):
                        cursor.execute(
                            """
                            INSERT INTO session_revisions (session_id, requirement_id, filename, file_path, mime_type, note, uploaded_at)
                            VALUES (%s, %s, %s, %s, %s, %s, %s)
                            """,
                            (
                                session_id,
                                requirement_id,
                                name,
                                file_paths[index] if index < len(file_paths) else None,
                                mime_types[index] if index < len(mime_types) else None,
                                note,
                                timestamp,
                            ),
                        )
                conn.commit()
        return {"uploaded_at": timestamp}

    def fetch_revisions(self, session_id: str, requirement_id: Optional[str] = None) -> List[Dict]:
        query = (
            "SELECT requirement_id, filename, file_path, mime_type, note, uploaded_at "
            "FROM session_revisions WHERE session_id = %s"
        )
        params: List[Any] = [session_id]
        if requirement_id:
            query += " AND requirement_id = %s"
            params.append(requirement_id)
        query += " ORDER BY uploaded_at DESC, id DESC"

        with self.lock, self.connect() as conn:
            if self.backend == "mysql":
                with conn.cursor() as cursor:
                    cursor.execute(query, tuple(params))
                    rows = cursor.fetchall()
            else:
                with conn.cursor() as cursor:
                    cursor.execute(query, tuple(params))
                    rows = cursor.fetchall()
        return [self._normalise_timestamp_dict(row) for row in rows]

    # ------------------------------------------------------------------
    # Report storage
    # ------------------------------------------------------------------
    def record_report(
        self,
        session_id: str,
        project_name: Optional[str],
        summary: Optional[str],
        metadata: Dict[str, Any],
        key_data: Dict[str, Any],
        excluded_ids: Iterable[str],
        analysis_scope: Optional[str],
        total_analyzed: Optional[int],
        total_available: Optional[int],
        docx_path: Optional[str],
        xlsx_path: Optional[str],
    ) -> Dict[str, Any]:
        metadata_json = json.dumps(metadata or {}, ensure_ascii=False)
        key_data_json = json.dumps(key_data or {}, ensure_ascii=False)
        excluded_json = json.dumps(list(excluded_ids or []), ensure_ascii=False)
        timestamp = datetime.utcnow().isoformat()
        with self.lock, self.connect() as conn:
            if self.backend == "mysql":
                with conn.cursor() as cursor:
                    cursor.execute(
                        """
                        INSERT INTO generated_reports (
                            session_id, project_name, summary, metadata_json, key_data_json, excluded_ids_json,
                            analysis_scope, total_analyzed, total_available, docx_path, xlsx_path, created_at
                        )
                        VALUES (%s, %s, %s, %s, %s, %s, %s, %s, %s, %s, %s, %s)
                        """,
                        (
                            session_id,
                            project_name,
                            summary,
                            metadata_json,
                            key_data_json,
                            excluded_json,
                            analysis_scope,
                            total_analyzed,
                            total_available,
                            docx_path,
                            xlsx_path,
                            timestamp,
                        ),
                    )
                    cursor.execute("SELECT LAST_INSERT_ID() AS report_id")
                    inserted = cursor.fetchone()
                conn.commit()
            else:
                with conn.cursor() as cursor:
                    cursor.execute(
                        """
                        INSERT INTO generated_reports (
                            session_id, project_name, summary, metadata_json, key_data_json, excluded_ids_json,
                            analysis_scope, total_analyzed, total_available, docx_path, xlsx_path, created_at
                        )
                        VALUES (%s, %s, %s, %s, %s, %s, %s, %s, %s, %s, %s, %s)
                        RETURNING id
                        """,
                        (
                            session_id,
                            project_name,
                            summary,
                            metadata_json,
                            key_data_json,
                            excluded_json,
                            analysis_scope,
                            total_analyzed,
                            total_available,
                            docx_path,
                            xlsx_path,
                            timestamp,
                        ),
                    )
                    inserted = cursor.fetchone()
                conn.commit()
        if inserted and not isinstance(inserted, dict):
            inserted = dict(inserted)
        report_id = None
        if isinstance(inserted, dict):
            report_id = inserted.get("id") or inserted.get("report_id")
        return {"id": report_id, "created_at": timestamp}

    def fetch_reports(self, session_id: str) -> List[Dict[str, Any]]:
        with self.lock, self.connect() as conn:
            if self.backend == "mysql":
                with conn.cursor() as cursor:
                    cursor.execute(
                        """
                        SELECT id, project_name, summary, metadata_json, key_data_json, excluded_ids_json,
                               analysis_scope, total_analyzed, total_available, docx_path, xlsx_path, created_at
                        FROM generated_reports
                        WHERE session_id = %s
                        ORDER BY created_at DESC, id DESC
                        """,
                        (session_id,),
                    )
                    rows = cursor.fetchall()
            else:
                with conn.cursor() as cursor:
                    cursor.execute(
                        """
                        SELECT id, project_name, summary, metadata_json, key_data_json, excluded_ids_json,
                               analysis_scope, total_analyzed, total_available, docx_path, xlsx_path, created_at
                        FROM generated_reports
                        WHERE session_id = %s
                        ORDER BY created_at DESC, id DESC
                        """,
                        (session_id,),
                    )
                    rows = cursor.fetchall()
        parsed: List[Dict[str, Any]] = []
        for row in rows:
            record = dict(row)
            record["metadata"] = self._load_json(record.pop("metadata_json", None), default={})
            record["key_data"] = self._load_json(record.pop("key_data_json", None), default={})
            record["excluded_ids"] = self._load_json(
                record.pop("excluded_ids_json", None), default=[]
            )
            record["created_at"] = self._normalise_timestamp(record.get("created_at"))
            parsed.append(record)
        return parsed

    # ------------------------------------------------------------------
    # Knowledge base storage
    # ------------------------------------------------------------------
    def upsert_knowledge_resource(self, name: str, payload: Dict[str, Any]) -> Dict[str, Any]:
        """Insert or update a knowledge base resource payload."""

        encoded = json.dumps(payload or {}, ensure_ascii=False)
        timestamp = datetime.utcnow().isoformat()
        with self.lock, self.connect() as conn:
            if self.backend == "mysql":
                with conn.cursor() as cursor:
                    cursor.execute(
                        """
                        INSERT INTO knowledge_resources (name, payload_json, updated_at)
                        VALUES (%s, %s, %s)
                        ON DUPLICATE KEY UPDATE
                            payload_json = VALUES(payload_json),
                            updated_at = VALUES(updated_at)
                        """,
                        (name, encoded, timestamp),
                    )
                conn.commit()
            else:
                with conn.cursor() as cursor:
                    cursor.execute(
                        """
                        INSERT INTO knowledge_resources (name, payload_json, updated_at)
                        VALUES (%s, %s::jsonb, %s)
                        ON CONFLICT (name) DO UPDATE SET
                            payload_json = EXCLUDED.payload_json,
                            updated_at = EXCLUDED.updated_at
                        """,
                        (name, encoded, timestamp),
                    )
                conn.commit()
        return {"updated_at": timestamp}

    def fetch_knowledge_resource(self, name: str) -> Optional[Dict[str, Any]]:
        """Return a decoded knowledge resource payload if present."""

        with self.lock, self.connect() as conn:
            if self.backend == "mysql":
                with conn.cursor() as cursor:
                    cursor.execute(
                        "SELECT payload_json, updated_at FROM knowledge_resources WHERE name = %s",
                        (name,),
                    )
                    row = cursor.fetchone()
            else:
                with conn.cursor() as cursor:
                    cursor.execute(
                        "SELECT payload_json, updated_at FROM knowledge_resources WHERE name = %s",
                        (name,),
                    )
                    row = cursor.fetchone()
        if not row:
            return None
        payload = row.get("payload_json") if isinstance(row, dict) else row[0]
        if isinstance(payload, (bytes, str)):
            payload = self._load_json(payload.decode() if isinstance(payload, bytes) else payload, default={})
        elif payload is None:
            payload = {}
        result = {
            "name": name,
            "payload": payload,
            "updated_at": self._normalise_timestamp(row.get("updated_at") if isinstance(row, dict) else row[1]),
        }
        return result

    def fetch_all_knowledge_resources(self) -> Dict[str, Any]:
        """Return all knowledge resources as a mapping."""

        with self.lock, self.connect() as conn:
            if self.backend == "mysql":
                with conn.cursor() as cursor:
                    cursor.execute("SELECT name, payload_json FROM knowledge_resources")
                    rows = cursor.fetchall()
            else:
                with conn.cursor() as cursor:
                    cursor.execute("SELECT name, payload_json FROM knowledge_resources")
                    rows = cursor.fetchall()

        resources: Dict[str, Any] = {}
        for row in rows:
            if not isinstance(row, dict):
                row = dict(row)
            payload = row.get("payload_json")
            if isinstance(payload, (bytes, str)):
                payload = self._load_json(payload.decode() if isinstance(payload, bytes) else payload, default={})
            elif payload is None:
                payload = {}
            resources[row["name"]] = payload
        return resources

    def delete_all_knowledge_resources(self) -> None:
        with self.lock, self.connect() as conn:
            if self.backend == "mysql":
                with conn.cursor() as cursor:
                    cursor.execute("DELETE FROM knowledge_resources")
                conn.commit()
            else:
                with conn.cursor() as cursor:
                    cursor.execute("DELETE FROM knowledge_resources")
                conn.commit()

    def supports_vector_search(self) -> bool:
        return self.backend == "postgresql"

    def search_vector_knowledge(
        self,
        embedding: Sequence[float],
        *,
        limit: int = 20,
        sources: Optional[Sequence[str]] = None,
    ) -> List[Dict[str, Any]]:
        """Run a nearest-neighbour search over the vectorised knowledge base."""

        if self.backend != "postgresql":
            raise RuntimeError("Vektorsko iskanje je podprto le pri PostgreSQL bazi podatkov.")
        if not embedding:
            return []

        clean_embedding = [float(x) for x in embedding]
<<<<<<< HEAD

        # Psycopg privzeto posreduje sezname kot `double precision[]`,
        # kar povzroči napako operatorja `<->` iz razširitve `pgvector`.
        # Tukaj vnaprej pripravimo literal vektorja, ki ga lahko eksplicitno
        # pretvorimo v tip `vector` neposredno v SQL poizvedbi.
        vector_literal = "[" + ", ".join(str(value) for value in clean_embedding) + "]"
=======
>>>>>>> f74758a0
        source_list: List[str] = []
        if sources:
            source_list = [str(item) for item in sources if str(item).strip()]

        with self.lock, self.connect() as conn:
            with conn.cursor() as cursor:
                params: List[Any] = [vector_literal]
                where_clause = ""
                if source_list:
                    where_clause = "WHERE vir = ANY(%s)"
                    params.append(source_list)
                params.extend([vector_literal, int(limit)])
                cursor.execute(
                    f"""
                    SELECT id, vir, kljuc, vsebina,
                           1.0 / (1.0 + (vektor <-> %s::vector)) AS similarity
                    FROM vektorizirano_znanje
                    {where_clause}
                    ORDER BY vektor <-> %s::vector
                    LIMIT %s
                    """,
                    params,
                )
                rows = cursor.fetchall()

        results: List[Dict[str, Any]] = []
        for row in rows:
            record = dict(row)
            record["similarity"] = float(record.get("similarity") or 0.0)
            results.append(record)
        return results

    # ------------------------------------------------------------------
    # Helpers
    # ------------------------------------------------------------------
    def _normalise_timestamp(self, value: Any) -> Any:
        if isinstance(value, datetime):
            return value.isoformat()
        return value

    def _normalise_timestamp_dict(self, row: Dict[str, Any]) -> Dict[str, Any]:
        result = dict(row)
        if "updated_at" in result:
            result["updated_at"] = self._normalise_timestamp(result["updated_at"])
        if "uploaded_at" in result:
            result["uploaded_at"] = self._normalise_timestamp(result["uploaded_at"])
        if "created_at" in result:
            result["created_at"] = self._normalise_timestamp(result["created_at"])
        return result

    def _load_json(self, payload: Optional[str], *, default: Any) -> Any:
        if payload is None:
            return default
        text = payload.strip()
        if not text:
            return default
        try:
            return json.loads(text)
        except Exception:
            return default


def compute_session_summary(data: Dict[str, Any]) -> str:
    try:
        zahteve = data.get("zahteve") or []
        if not isinstance(zahteve, list):
            return ""
        total = len(zahteve)
        results_map = data.get("resultsMap") or {}
        if not isinstance(results_map, dict):
            results_map = {}
        non_compliant = 0
        for item in zahteve:
            if not isinstance(item, dict):
                continue
            result = results_map.get(item.get("id"), {})
            status_text = (result.get("skladnost") or "").lower()
            if "nesklad" in status_text:
                non_compliant += 1
        if total == 0:
            return "Ni zahtev" if results_map else ""
        return f"{total} zahtev, {non_compliant} neskladnih"
    except Exception:
        return ""

def migrate_sqlite_database(sqlite_path: Path, target_manager: DatabaseManager) -> Dict[str, int]:
    """Migrate data from the legacy SQLite database into the configured backend."""

    import sqlite3

    sqlite_path = Path(sqlite_path)
    if not sqlite_path.exists():
        raise FileNotFoundError(f"SQLite baza {sqlite_path} ne obstaja.")

    target_manager.init_db()

    migrated_sessions = 0
    migrated_revisions = 0

    with sqlite3.connect(str(sqlite_path)) as source:
        source.row_factory = sqlite3.Row
        session_rows = source.execute(
            "SELECT session_id, project_name, summary, data_json, updated_at FROM saved_sessions"
        ).fetchall()
        revision_rows = source.execute(
            """
            SELECT session_id, requirement_id, filename, file_path, mime_type, note, uploaded_at
            FROM session_revisions
            ORDER BY uploaded_at ASC, id ASC
            """
        ).fetchall()

    for row in session_rows:
        payload = {}
        raw_payload = row["data_json"]
        if raw_payload:
            try:
                payload = json.loads(raw_payload)
            except Exception:
                payload = {}
        target_manager.upsert_session(
            row["session_id"],
            row["project_name"] or "",
            row["summary"] or "",
            payload,
            updated_at_override=row["updated_at"],
        )
        migrated_sessions += 1

    for row in revision_rows:
        mime = row["mime_type"]
        mime_list = [mime] if mime else []
        target_manager.record_revision(
            row["session_id"],
            [row["filename"] or ""],
            [row["file_path"]],
            requirement_id=row["requirement_id"],
            note=row["note"],
            mime_types=mime_list,
            uploaded_at_override=row["uploaded_at"],
        )
        migrated_revisions += 1

    return {"sessions": migrated_sessions, "revisions": migrated_revisions}


__all__ = ["DatabaseManager", "compute_session_summary", "migrate_sqlite_database"]<|MERGE_RESOLUTION|>--- conflicted
+++ resolved
@@ -673,15 +673,6 @@
             return []
 
         clean_embedding = [float(x) for x in embedding]
-<<<<<<< HEAD
-
-        # Psycopg privzeto posreduje sezname kot `double precision[]`,
-        # kar povzroči napako operatorja `<->` iz razširitve `pgvector`.
-        # Tukaj vnaprej pripravimo literal vektorja, ki ga lahko eksplicitno
-        # pretvorimo v tip `vector` neposredno v SQL poizvedbi.
-        vector_literal = "[" + ", ".join(str(value) for value in clean_embedding) + "]"
-=======
->>>>>>> f74758a0
         source_list: List[str] = []
         if sources:
             source_list = [str(item) for item in sources if str(item).strip()]
